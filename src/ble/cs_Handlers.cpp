--- conflicted
+++ resolved
@@ -13,30 +13,20 @@
 #include <pstorage.h>
 #include <third/protocol/rbc_mesh.h>
 
-<<<<<<< HEAD
 #include <drivers/cs_Serial.h>
 
 /**Function for dispatching a system event (not a BLE event) to all modules with a system event handler. This can also
  * be events related to the radio, for example the NRF_EVT_RADIO_BLOCKED (4) and NRF_EVT_RADIO_SESSION_IDLE (7) events
  * that are defined for the timeslot API.
-=======
-//#include <drivers/cs_Serial.h>
-
-/**Function for dispatching a BLE stack event to all modules with a BLE stack event handler.
  *
  * This function is called from the scheduler in the main loop after a BLE stack
  *   event has been received.
->>>>>>> 85695498
  *
  * @sys_evt   System event.
  */
 void sys_evt_dispatch(uint32_t sys_evt) {
 
-<<<<<<< HEAD
-//	LOGi("Sys evt dispatch: %i", sys_evt);
-=======
 //	LOGi("Sys evt dispatch: %d", sys_evt);
->>>>>>> 85695498
 
     pstorage_sys_event_handler(sys_evt);
 
