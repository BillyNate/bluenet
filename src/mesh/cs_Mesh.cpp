/**
 * Author: Crownstone Team
 * Author: Crownstone Team
 * Copyright: Crownstone (https://crownstone.rocks)
 * Date: 20 Jan., 2015
 * License: LGPLv3+, Apache License 2.0, and/or MIT (triple-licensed)
 */

#include <mesh/cs_Mesh.h>

// Mesh files from external repos

extern "C" {
#include <rbc_mesh.h>
#include <transport_control.h>
#include <rbc_mesh_common.h>
#include <version_handler.h>
}

#include <cfg/cs_Boards.h>

#include <drivers/cs_Serial.h>
#include <util/cs_BleError.h>

#include <util/cs_Utils.h>
#include <cfg/cs_Config.h>

#include <drivers/cs_RTC.h>

#include <storage/cs_Settings.h>
#include <storage/cs_State.h>
#include <cfg/cs_Strings.h>

#include <processing/cs_EncryptionHandler.h>

//#define PRINT_MESH_VERBOSE

//! Init message counters at 0. See: http://stackoverflow.com/questions/23987515/zero-initializing-an-array-data-member-in-a-constructor
Mesh::Mesh() :
		_appTimerData({ {0}}),
		_appTimerId(NULL),
		_initialized(false), _started(false), _running(true), _messageCounter(), _meshControl(MeshControl::getInstance()),
		_encryptionEnabled(false)
{
	_appTimerData = { {0} };
	_appTimerId = &_appTimerData;

}

/*
const nrf_clock_lf_cfg_t Mesh::meshClockSource = {  .source        = NRF_CLOCK_LF_SRC_RC,   \
                                                    .rc_ctiv       = 16,                    \
                                                    .rc_temp_ctiv  = 2,                     \
                                                    .xtal_accuracy = 0};
*/
///*
const nrf_clock_lf_cfg_t Mesh::meshClockSource = {  .source        = NRF_CLOCK_LF_SRC_XTAL, \
                                                    .rc_ctiv       = 0,                     \
                                                    .rc_temp_ctiv  = 0,                     \
                                                    .xtal_accuracy = NRF_CLOCK_LF_XTAL_ACCURACY_20_PPM};
//*/

const uint16_t Mesh::meshHandles[MESH_HANDLE_COUNT] = {
		KEEP_ALIVE_CHANNEL,
		STATE_CHANNEL_0,
		STATE_CHANNEL_1,
		COMMAND_CHANNEL,
		COMMAND_REPLY_CHANNEL,
		SCAN_RESULT_CHANNEL,
		BIG_DATA_CHANNEL,
		MULTI_SWITCH_CHANNEL
};

/**
 * Function to test mesh functionality. We have to figure out if we have to enable the radio first, and that kind of
 * thing.
 */
void Mesh::init() {
	LOGi(FMT_INIT, "Mesh");

	// setup the timer
	Timer::getInstance().createSingleShot(_appTimerId, (app_timer_timeout_handler_t)Mesh::staticTick);

	// Init mesh control first, as it sets the id.
	_meshControl.init();

	rbc_mesh_init_params_t init_params;

	// the access address is a configurable parameter so we get it from the settings.
	Settings::getInstance().get(CONFIG_MESH_ACCESS_ADDRESS, &init_params.access_addr);
	LOGd("Mesh access address %p", init_params.access_addr);
	init_params.channel = MESH_CHANNEL;
	init_params.interval_min_ms = MESH_INTERVAL_MIN_MS;
	init_params.lfclksrc = meshClockSource;
	int8_t txPower;
	Settings::getInstance().get(CONFIG_TX_POWER, &txPower);
	init_params.tx_power = convertTxPower(txPower);
	init_params.enable_gatt_service = false;

	uint32_t error_code;
	//! checks if softdevice is enabled etc.
	error_code = rbc_mesh_init(init_params);
	APP_ERROR_CHECK(error_code);

	for (int i = 0; i < MESH_HANDLE_COUNT; ++i) {
		error_code = rbc_mesh_value_enable(meshHandles[i]);
		APP_ERROR_CHECK(error_code);
		// Persist, so that data from other handles don't throw out the data of this handle.
		// This means that RBC_MESH_DATA_CACHE_ENTRIES should be handleCount + 1.
		error_code = rbc_mesh_persistence_set(meshHandles[i], true);
		APP_ERROR_CHECK(error_code);
	}

	_encryptionEnabled = Settings::getInstance().isSet(CONFIG_ENCRYPTION_ENABLED);

	_mesh_start_time = RTC::getCount();

//	error_code = rbc_mesh_value_enable(1);
//	APP_ERROR_CHECK(error_code);
//	error_code = rbc_mesh_value_enable(2);
//	APP_ERROR_CHECK(error_code);

	// do not automatically start meshing, wait for the start command
//	rbc_mesh_stop();

//	if (!Settings::getInstance().isSet(CONFIG_MESH_ENABLED)) {
//		LOGi("mesh not enabled");
		rbc_mesh_stop();
		// [16.06.16] need to execute app scheduler, otherwise pstorage events will get lost ...
		// TODO: maybe need to check why that actually happens??
		app_sched_execute();
//	}

	_initialized = true;

	EventDispatcher::getInstance().addListener(this);
}

void start_stop_mesh(void * p_event_data, uint16_t event_size) {
	bool start = *(bool*)p_event_data;
	if (start) {
		LOGi(FMT_START, "Mesh");
		uint32_t err_code = rbc_mesh_start();
		if (err_code != NRF_SUCCESS) {
			LOGe(FMT_FAILED_TO, "start mesh", err_code);
		}
	} else {
		LOGi(FMT_STOP, "Mesh");
		uint32_t err_code = rbc_mesh_stop();
		if (err_code != NRF_SUCCESS) {
			LOGe(FMT_FAILED_TO, "stop mesh", err_code);
		}
	}
}

void Mesh::start() {
	if (!_initialized || _started) {
		return;
	}
	_started = true;
#ifdef PRINT_MESH_VERBOSE
	LOGi("start mesh");
#endif
	startTicking();
	// TODO: why use the app scheduler here? First introduced here: https://github.com/crownstone/bluenet/commit/07fea79ce064a31c8997ae699366c07a39313d8c
	uint32_t errorCode = app_sched_event_put(&_started, sizeof(_started), start_stop_mesh);
	APP_ERROR_CHECK(errorCode);
}

void Mesh::stop() {
	if (!_initialized || !_started) {
		return;
	}
	_started = false;
#ifdef PRINT_MESH_VERBOSE
	LOGi("stop mesh");
#endif
	stopTicking();
	// TODO: why use the app scheduler here? First introduced here: https://github.com/crownstone/bluenet/commit/07fea79ce064a31c8997ae699366c07a39313d8c
	uint32_t errorCode = app_sched_event_put(&_started, sizeof(_started), start_stop_mesh);
	APP_ERROR_CHECK(errorCode);
}

void Mesh::resume() {
	if (!_initialized || _running) {
		return;
	}
	_running = true;
#ifdef PRINT_MESH_VERBOSE
	LOGi("resume mesh");
#endif
	startTicking();
	// TODO: why use the app scheduler here? First introduced here: https://github.com/crownstone/bluenet/commit/07fea79ce064a31c8997ae699366c07a39313d8c
	uint32_t errorCode = app_sched_event_put(&_running, sizeof(_running), start_stop_mesh);
	APP_ERROR_CHECK(errorCode);
}

void Mesh::pause() {
	if (!_initialized || !_running) {
		return;
	}
	_running = false;
#ifdef PRINT_MESH_VERBOSE
	LOGi("pause mesh");
#endif
	stopTicking();
	// TODO: why use the app scheduler here? First introduced here: https://github.com/crownstone/bluenet/commit/07fea79ce064a31c8997ae699366c07a39313d8c
	uint32_t errorCode = app_sched_event_put(&_running, sizeof(_running), start_stop_mesh);
	APP_ERROR_CHECK(errorCode);
}

bool Mesh::isRunning() { return _running && _started; }

void Mesh::setId(uint8_t id) {
//	uint8_t address[6] = {id, 0, 0, 0, 0, 0};
//	rbc_mesh_set_custom_local_address(&(address[0]));
	rbc_mesh_set_id_as_custom_local_address(id);
}

int8_t Mesh::getRssi(uint8_t id) {
	return rbc_mesh_get_rssi(id);
}

void Mesh::printRssiList() {
<<<<<<< HEAD
	__attribute__((unused)) uint8_t* list = rbc_mesh_get_rssi_list();
	for (uint8_t i=0; i<10; i+=2) {
		LOGd("id=%u rssi=%i", list[i], (int8_t)list[i+1]);
=======
	// Very hacky, but this is for debug only anyway
	__attribute__((unused)) uint8_t* list = rbc_mesh_get_rssi_list();
	for (uint8_t i=0; i<10*4; i+=4) {
		LOGd("id=%u rssi=%i count=%u", list[i], *((int16_t*)(list+i+1)) / 256, list[i+3]);
>>>>>>> 0c435328
	}
}

uint16_t Mesh::getHandleIndex(mesh_handle_t handle) {
	for (uint16_t i=0; i<MESH_HANDLE_COUNT; ++i) {
		if (meshHandles[i] == handle) {
			return i;
		}
	}
	return INVALID_HANDLE;
}

MeshMessageCounter& Mesh::getMessageCounter(mesh_handle_t handle) {
	return _messageCounter[getHandleIndex(handle)];
}

MeshMessageCounter& Mesh::getMessageCounterFromIndex(uint16_t handleIndex) {
	return _messageCounter[handleIndex];
}

rbc_mesh_txpower_t Mesh::convertTxPower(int8_t txPower) {
	switch (txPower) {
	case 0:
		return RBC_MESH_TXPOWER_0dBm;
	case 4:
		return RBC_MESH_TXPOWER_Pos4dBm;
	case -4:
		return RBC_MESH_TXPOWER_Neg4dBm;
	default:
		return RBC_MESH_TXPOWER_0dBm;
	}
}

void Mesh::tick() {
	checkForMessages();
	scheduleNextTick();
}

void Mesh::scheduleNextTick() {
//	LOGi("Mesh::scheduleNextTick");
	Timer::getInstance().start(_appTimerId, HZ_TO_TICKS(MESH_UPDATE_FREQUENCY), this);
}

void Mesh::startTicking() {
	Timer::getInstance().start(_appTimerId, APP_TIMER_TICKS(1, APP_TIMER_PRESCALER), this);
}

void Mesh::stopTicking() {
	Timer::getInstance().stop(_appTimerId);
}


uint32_t Mesh::send(mesh_handle_t handle, void* p_data, uint16_t length) {
	LOGd("Mesh send: handle=%d length=%d, max=%d", handle, length, MAX_MESH_MESSAGE_LENGTH);
//	assert(length <= MAX_MESH_MESSAGE_LENGTH, STR_ERR_VALUE_TOO_LONG);
	if (length > MAX_MESH_MESSAGE_LENGTH) {
		LOGe(STR_ERR_VALUE_TOO_LONG);
		return 0;
	}

	if (!_started || !Settings::getInstance().isSet(CONFIG_MESH_ENABLED)) {
		return 0;
	}

	uint16_t handleIndex = getHandleIndex(handle);
	if (handleIndex == INVALID_HANDLE) {
		LOGe("Invalid handle: %d", handle);
		return 0;
	}

	mesh_message_t message = {};
//	memset(&message, 0, sizeof(mesh_message_t));

	message.messageCounter = (++getMessageCounterFromIndex(handleIndex)).getVal();
	memcpy(&message.payload, p_data, length);

#ifdef PRINT_MESH_VERBOSE
	LOGd("message %d:", message.messageCounter);
	BLEutil::printArray((uint8_t*)&message, sizeof(mesh_message_t));
#endif

	uint16_t messageLen = length + PAYLOAD_HEADER_SIZE;

	encrypted_mesh_message_t encryptedMessage = {};
	uint16_t encryptedLength = sizeof(encrypted_mesh_message_t);
//	memset(&encryptedMessage, 0, sizeof(encrypted_mesh_message_t));

	encodeMessage(&message, messageLen, &encryptedMessage, encryptedLength);

#ifdef PRINT_MESH_VERBOSE
	LOGd("encrypted:");
	BLEutil::printArray((uint8_t*)&encryptedMessage, sizeof(encrypted_mesh_message_t));
#endif

//	LOGd("send ch: %d, len: %d", handle, sizeof(encrypted_mesh_message_t));
	APP_ERROR_CHECK(rbc_mesh_value_set(handle, (uint8_t*)&encryptedMessage, encryptedLength));
//	APP_ERROR_CHECK(rbc_mesh_value_set(handle, (uint8_t*)p_data, length));

	return message.messageCounter;
}

bool Mesh::getLastMessage(mesh_handle_t handle, void* p_data, uint16_t length) {
	if (length != MAX_MESH_MESSAGE_LENGTH) {
		LOGe("invalid length? %u", length);
	}
	assert(length == MAX_MESH_MESSAGE_LENGTH, "invalid length");

	// TODO: we allocate a whole mesh_message_t on stack, just because the p_data doesn't have the message counter.
	// TODO: we can just use encryptedMessage as input and output for decryption, right?

	if (!_started || !Settings::getInstance().isSet(CONFIG_MESH_ENABLED)) {
		LOGi("started: %s", _started ? "true" : "false");
		return false;
	}

//	LOGd("getLastMessage, ch: %d", channel);

	encrypted_mesh_message_t encryptedMessage = {};
	uint16_t encryptedLength = sizeof(encrypted_mesh_message_t);

	//! Get the last value from rbc_mesh. This copies the message to the given pointer.
	uint32_t errCode = rbc_mesh_value_get(handle, (uint8_t*)&encryptedMessage, &encryptedLength);
	if (errCode != NRF_SUCCESS) {
		LOGw("Failed to get last msg of handle %u (err=%u)", handle, errCode);
		return false;
	}

	if (encryptedLength == 0) {
		return false;
	}

//	LOGd("encrypted message:");
//	BLEutil::printArray(&encryptedMessage, length);

	mesh_message_t message = {};

	bool validated = decodeMessage(&encryptedMessage, encryptedLength, &message, sizeof(mesh_message_t));
	if (!validated) {
		LOGe("Message not validated!");
		return false;
	}

//		LOGd("message:");
//		BLEutil::printArray(&message, length);

//	if (length > sizeof(message.payload)) {
//		length = sizeof(message.payload);
//	}
	memcpy((uint8_t*)p_data, message.payload, MAX_MESH_MESSAGE_LENGTH);

	//LOGi("recv ch: %d, len: %d", handle, length);
	return true;
}

void Mesh::resolveConflict(mesh_handle_t handle, encrypted_mesh_message_t* p_old, uint16_t length_old,
		encrypted_mesh_message_t* p_new, uint16_t length_new)
{

	mesh_message_t messageOld, messageNew;

	bool validatedOld = decodeMessage(p_old, length_old, &messageOld, sizeof(mesh_message_t));
	bool validatedNew = decodeMessage(p_new, length_new, &messageNew, sizeof(mesh_message_t));
	if (!validatedOld && validatedNew) {
		LOGw("Old msg not validated");
		// TODO: should we send a new message? All crownstones with same key should ignore the invalid one.
//		getMessageCounter(handle).setVal(messageNew.messageCounter);
//		send(handle, messageNew.payload, sizeof(messageNew.payload));
//		_meshControl.process(handle, &messageNew, sizeof(mesh_message_t));
		return;
	}
	else if (validatedOld && !validatedNew) {
		LOGw("New msg not validated");
		return;
	}
	else if (!validatedOld && !validatedNew) {
		LOGw("Both msgs not validated");
		return;
	}

	switch(handle) {
	case COMMAND_REPLY_CHANNEL: {

		reply_message_t *replyMessageOld, *replyMessageNew;
		replyMessageOld = (reply_message_t*)messageOld.payload;
		replyMessageNew = (reply_message_t*)messageNew.payload;

		//! Check if the reply msgs are valid (check numOfReplys field)
		//! TODO: do we have to check the msg length here? Think not, since mesh messages are always full size.
		if (!is_valid_reply_msg(replyMessageOld) || !is_valid_reply_msg(replyMessageNew)) {
			return;
		}

#ifdef PRINT_MESH_VERBOSE
		LOGi("replyMessageOld:");
		BLEutil::printArray(replyMessageOld, sizeof(reply_message_t));
		LOGi("replyMessageNew:");
		BLEutil::printArray(replyMessageNew, sizeof(reply_message_t));
#endif

		//! The message counter is used to identify the to which command this message replies to.
		int32_t delta = MeshMessageCounter::calcDelta(replyMessageOld->messageCounter, replyMessageNew->messageCounter);
		if (delta > 0) {

			LOGi("new is newer command reply");

			//! Update message counter
			getMessageCounter(handle).setVal(messageNew.messageCounter);

			//! Send resolved message into mesh
			send(handle, replyMessageNew, sizeof(reply_message_t));

			//! and process the new message
			_meshControl.process(handle, &messageNew, sizeof(mesh_message_t));
		} else if (delta < 0) {

			LOGi("old is newer command reply");

			//! Update message counter
			getMessageCounter(handle).setVal(messageOld.messageCounter);

			//! Send resolved message into mesh
			send(handle, replyMessageOld, sizeof(reply_message_t));

			//! and process the old message
			_meshControl.process(handle, &messageOld, sizeof(mesh_message_t));
		} else {

			//! Replies should not be of a different type
			if (replyMessageNew->messageType != replyMessageOld->messageType) {
				LOGe("ohoh, different message types");
				return;
			}

			if (replyMessageNew->messageType == STATUS_REPLY) {

				//! Merge by pushing all items from the new message that are not in the old message to the old message.

				//! Loop over all items in new message.
				status_reply_item_t* srcItem;
				for (int i = 0; i < replyMessageNew->itemCount; ++i) {
					srcItem = &replyMessageNew->statusList[i];

					//! Check if item is in old message.
					status_reply_item_t* destItem;
					bool found = false;
					for (int j = 0; j < replyMessageOld->itemCount; ++j) {
						destItem = &replyMessageOld->statusList[j];
						if (destItem->id == srcItem->id) {
							found = true;
							break;
						}
					}

					//! If item is not in old message, then push it to the old message.
					if (!found) {
						push_status_reply_item(replyMessageOld, srcItem);
					}

				}

#ifdef PRINT_MESH_VERBOSE
				LOGi("merged:");
				BLEutil::printArray(replyMessageOld, sizeof(reply_message_t));
#endif

				//! update message counter
				getMessageCounter(handle).setVal(messageNew.messageCounter);

				//! send resolved message into mesh
				send(handle, replyMessageOld, sizeof(reply_message_t));

				//! and process
				_meshControl.process(handle, &messageOld, sizeof(mesh_message_t));

			}
			//! TODO: handle conflicts for state and config replies?
		}


		break;
	}
	case STATE_CHANNEL_0:
	case STATE_CHANNEL_1: {

		state_message_t *stateMessageOld, *stateMessageNew;
		stateMessageOld = (state_message_t*)messageOld.payload;
		stateMessageNew = (state_message_t*)messageNew.payload;

		//! Check if the state msgs are valid (check head, tail, size fields)
		if (!is_valid_state_msg(stateMessageOld) || !is_valid_state_msg(stateMessageNew)) {
			return;
		}

#ifdef PRINT_MESH_VERBOSE
		LOGi("stateMessageOld:");
		BLEutil::printArray(stateMessageOld, sizeof(state_message_t));
		LOGi("stateMessageNew:");
		BLEutil::printArray(stateMessageNew, sizeof(state_message_t));
#endif

		//! Merge by pushing all items from the new message that are not in the old message to the old message.

		//! Loop new message from oldest to newest item, so that the newest item is push lastly.
		int16_t srcIndex = -1;
		state_item_t* srcItem;
		while (peek_next_state_item(stateMessageNew, &srcItem, srcIndex)) {
			//! Check if item is in the old message.
			bool found = false;
			int16_t destIndex = -1;
			state_item_t* destItem;
			while (peek_next_state_item(stateMessageOld, &destItem, destIndex)) {
				if (memcmp(destItem, srcItem, sizeof(state_item_t)) == 0) {
					found = true;
					break;
				}
			}

			//! If item is not in old message, then push it to the old message.
			if (!found) {
				push_state_item(stateMessageOld, srcItem);
			}
		}

		//! Set the timestamp to the current time
		uint32_t timestamp;
		if (State::getInstance().get(STATE_TIME, timestamp) != ERR_SUCCESS) {
			timestamp = 0;
		}
		stateMessageOld->timestamp = timestamp;

#ifdef PRINT_MESH_VERBOSE
		LOGi("merged:");
		BLEutil::printArray(stateMessageOld, sizeof(state_message_t));
#endif

		//! update message counter
		getMessageCounter(handle).setVal(messageNew.messageCounter);

		//! send resolved message into mesh
		send(handle, stateMessageOld, sizeof(state_message_t));

		//! and process
		_meshControl.process(handle, &messageOld, sizeof(messageOld));

		break;
	}
	}
}

void Mesh::handleMeshMessage(rbc_mesh_event_t* evt)
{
	mesh_handle_t handle;
	encrypted_mesh_message_t* received;
	uint16_t receivedLength;

	TICK_PIN(28);

	handle = evt->params.rx.value_handle;
	received = (encrypted_mesh_message_t*)evt->params.rx.p_data;
	receivedLength = evt->params.rx.data_len;
<<<<<<< HEAD
	__attribute__((unused)) uint8_t id = evt->params.rx.ble_adv_addr.addr[0];
	int8_t rssi = evt->params.rx.rssi;
=======
>>>>>>> 0c435328

	__attribute__((unused)) uint8_t id = evt->params.rx.ble_adv_addr.addr[0];
	__attribute__((unused)) int8_t rssi = evt->params.rx.rssi;
	LOGd("id=%u rssi=%i", id, rssi);
	if (rssi >=0 || rssi < -120) {
		LOGw("INVALID RSSI");
	}

#ifdef PRINT_MESH_VERBOSE
	switch (evt->type)
	{
	case RBC_MESH_EVENT_TYPE_CONFLICTING_VAL: {
		LOGd("h: %d, conflicting value", handle);
		break;
	}
	case RBC_MESH_EVENT_TYPE_NEW_VAL:
		LOGd("h: %d, new value", handle);
		break;
	case RBC_MESH_EVENT_TYPE_UPDATE_VAL:
		LOGd("h: %d, update value", handle);
		break;
	case RBC_MESH_EVENT_TYPE_INITIALIZED:
		LOGd("h: %d, initialized", handle);
		break;
	case RBC_MESH_EVENT_TYPE_TX:
		LOGd("h: %d, transmitted", handle);
		break;
	default:
		LOGd("h: %d, evt: %d", handle, evt->type);
	}
#endif

	//! Check if the handle is valid.
	uint16_t handleIndex = getHandleIndex(handle);
	if (handleIndex == INVALID_HANDLE) {
		uint32_t error_code;
		error_code = rbc_mesh_value_disable(handle);
		APP_ERROR_CHECK(error_code);
		return;
	}

	switch (evt->type)
	{
		case RBC_MESH_EVENT_TYPE_CONFLICTING_VAL: {

			encrypted_mesh_message_t stored;
			uint16_t storedLength = sizeof(encrypted_mesh_message_t);
			APP_ERROR_CHECK(rbc_mesh_value_get(handle, (uint8_t*)&stored, &storedLength));

			int32_t delta = MeshMessageCounter::calcDelta(stored.messageCounter, received->messageCounter);
			if (delta >= 0) {

//				LOGd("received data:");
//				BLEutil::printArray(received, receivedLength);
//				LOGd("stored data:");
//				BLEutil::printArray(&stored, storedLength);

//				if (delta < 0) { // This seems impossible?
//					resolveConflict(handle, received, receivedLength, &stored, storedLength);
//				} else {
				resolveConflict(handle, &stored, storedLength, received, receivedLength);
//				}
			}
			break;
		}
		case RBC_MESH_EVENT_TYPE_NEW_VAL:
		case RBC_MESH_EVENT_TYPE_UPDATE_VAL: {

//			LOGd("MESH RECEIVE");

			//! Decrypt to a newly allocated message, so that we don't change the mesh handle value.
			mesh_message_t message;

#ifdef PRINT_MESH_VERBOSE
            LOGi("Got data handle: %d, len: %d", handle, receivedLength);
            BLEutil::printArray(received, receivedLength);
#endif

			if (decodeMessage(received, receivedLength, &message, sizeof(mesh_message_t))) {

				int32_t delta = getMessageCounterFromIndex(handleIndex).calcDelta(received->messageCounter);
				if (delta > 0) {

					getMessageCounterFromIndex(handleIndex).setVal(message.messageCounter);

#ifdef PRINT_MESH_VERBOSE
					LOGi("message:");
					BLEutil::printArray(&message, sizeof(mesh_message_t));
#endif

					_meshControl.process(handle, &message, sizeof(mesh_message_t));

				}
				else {
					LOGw("Received older msg? received %d, stored %d", message.messageCounter, getMessageCounterFromIndex(handleIndex).getVal());
				}
			}
            break;
        }
        default:
            break;
	}
}

bool Mesh::decodeMessage(encrypted_mesh_message_t* encoded, uint16_t encodedLength, mesh_message_t* decoded, uint16_t decodedLength) {

	if (_encryptionEnabled) {
		return EncryptionHandler::getInstance().decryptMesh((uint8_t*)encoded, sizeof(encrypted_mesh_message_t),
				&decoded->messageCounter, decoded->payload, sizeof(decoded->payload));
	} else {
		memcpy(decoded, encoded->encrypted_payload, decodedLength);
		return encoded->messageCounter == decoded->messageCounter;
	}
	return true;
}

bool Mesh::encodeMessage(mesh_message_t* decoded, uint16_t decodedLength, encrypted_mesh_message_t* encoded, uint16_t encodedLength) {

	if (_encryptionEnabled) {
		return EncryptionHandler::getInstance().encryptMesh(decoded->messageCounter, decoded->payload, sizeof(decoded->payload),
				(uint8_t*)encoded, sizeof(encrypted_mesh_message_t));
	} else {
		memcpy(encoded->encrypted_payload, decoded, decodedLength);
		encoded->messageCounter = decoded->messageCounter;
		return true;
	}
}

void Mesh::checkForMessages() {
	rbc_mesh_event_t evt;

	// check if there are new messages
	while (rbc_mesh_event_get(&evt) == NRF_SUCCESS) {

		mesh_handle_t handle = evt.params.tx.value_handle;

		// Check if the handle is valid.
		uint16_t handleIndex = getHandleIndex(handle);
		if (handleIndex != INVALID_HANDLE) {

			encrypted_mesh_message_t* received = (encrypted_mesh_message_t*)evt.params.rx.p_data;
//			if (getMessageCounterFromIndex(handleIndex).getVal() == 0) {
//				//! Skip handling the first message we receive on each handle, as it probably is an old message.
			if (getMessageCounterFromIndex(handleIndex).getVal() == 0 && RTC::difference(RTC::getCount(), _mesh_start_time) < RTC::msToTicks(MESH_BOOT_TIME)) {
				//! Skip handling the first message we receive within the first X seconds after boot on each handle, as it probably is an old message.
				//! This may lead to ignoring a message that should've been handled.
				LOGi("skip message %d on handle %d", received->messageCounter, handle);
				//! Skip the first message after a boot up but take over the message counter
				getMessageCounterFromIndex(handleIndex).setVal(received->messageCounter);
			}
			else {
				//! handle the message
				handleMeshMessage(&evt);
			}
			//! then free associated memory
			//! TODO: why do we have release the event pointer if we allocated the memory ourselves?
			rbc_mesh_event_release(&evt);
		}
		else {
			//! then free associated memory
			//! TODO: why do we have release the event pointer if we allocated the memory ourselves?
			rbc_mesh_event_release(&evt);

			LOGw("Disable handle %u", handle);
			uint32_t error_code;
			error_code = rbc_mesh_value_disable(handle);
			APP_ERROR_CHECK(error_code);
		}
	}
}

void Mesh::handleEvent(uint16_t evt, void* p_data, uint16_t length) {
	switch (evt) {
	case EVT_STORAGE_WRITE_DONE:
		if (Settings::getInstance().isSet(CONFIG_MESH_ENABLED)) {
			Mesh::getInstance().resume();
		}
		break;
	}
}
<|MERGE_RESOLUTION|>--- conflicted
+++ resolved
@@ -222,16 +222,10 @@
 }
 
 void Mesh::printRssiList() {
-<<<<<<< HEAD
-	__attribute__((unused)) uint8_t* list = rbc_mesh_get_rssi_list();
-	for (uint8_t i=0; i<10; i+=2) {
-		LOGd("id=%u rssi=%i", list[i], (int8_t)list[i+1]);
-=======
 	// Very hacky, but this is for debug only anyway
 	__attribute__((unused)) uint8_t* list = rbc_mesh_get_rssi_list();
 	for (uint8_t i=0; i<10*4; i+=4) {
 		LOGd("id=%u rssi=%i count=%u", list[i], *((int16_t*)(list+i+1)) / 256, list[i+3]);
->>>>>>> 0c435328
 	}
 }
 
@@ -592,11 +586,6 @@
 	handle = evt->params.rx.value_handle;
 	received = (encrypted_mesh_message_t*)evt->params.rx.p_data;
 	receivedLength = evt->params.rx.data_len;
-<<<<<<< HEAD
-	__attribute__((unused)) uint8_t id = evt->params.rx.ble_adv_addr.addr[0];
-	int8_t rssi = evt->params.rx.rssi;
-=======
->>>>>>> 0c435328
 
 	__attribute__((unused)) uint8_t id = evt->params.rx.ble_adv_addr.addr[0];
 	__attribute__((unused)) int8_t rssi = evt->params.rx.rssi;
