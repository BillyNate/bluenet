--- conflicted
+++ resolved
@@ -37,8 +37,6 @@
 #include <services/IndoorLocalisationService.h>
 #include <services/TemperatureService.h>
 
-#include "ScanResult.h"
-
 using namespace BLEpp;
 
 /**********************************************************************************************************************
@@ -54,6 +52,7 @@
 
 void welcome() {
 	config_uart();
+	_log(INFO, "\r\n\r\n");
 	log(INFO,"Welcome at the nRF51822 code for meshing.");
 	log(INFO, "Compilation time: %s", COMPILATION_TIME);
 }
@@ -140,73 +139,7 @@
 #else
 			stack.startAdvertising();
 #endif
-<<<<<<< HEAD
 		});
-=======
-		})
-#if(SOFTDEVICE_SERIES != 110)
-		.onAdvertisement([&](ble_gap_evt_adv_report_t* p_adv_report) {
-			//data_t adv_data;
-			//data_t type_data;
-
-			uint8_t * adrs_ptr = (uint8_t*) &(p_adv_report->peer_addr.addr);
-			char addrs[28];
-			sprintf(addrs, "[%02x %02x %02x %02x %02x %02x]", adrs_ptr[5],
-					adrs_ptr[4], adrs_ptr[3], adrs_ptr[2], adrs_ptr[1],
-					adrs_ptr[0]);
-
-//			log(INFO,"advertisement from: %s, rssi: %d", addrs, p_adv_report->rssi);
-
-//			std::vector<peripheral_t>::iterator it = _history.begin();
-			uint16_t occ;
-			bool found = false;
-//			log(INFO,"addrs: %s", addrs);
-			for (int i = 0; i < freeidx; ++i) {
-//				log(INFO,"_history[%d]: %s", i, _history[i].addrs);
-				if (strcmp(addrs, _history[i].addrs) == 0) {
-//					log(INFO,"found");
-					_history[i].occurences++;
-					occ = _history[i].occurences;
-					int avg_rssi = ((occ-1)*_history[i].rssi + p_adv_report->rssi)/occ;
-//					_history[i].rssi = p_adv_report->rssi;
-					_history[i].rssi = avg_rssi;
-					found = true;
-				}
-			}
-			if (!found) {
-				uint8_t idx = -1;
-				if (freeidx >= history_size) {
-					// history full, throw out item with lowest occurence
-					uint16_t minocc = UINT16_MAX;
-					for (int i = 0; i < history_size; ++i) {
-						if (_history[i].occurences < minocc) {
-							minocc = _history[i].occurences;
-							idx = i;
-						}
-					}
-				} else {
-					idx = freeidx++;
-					peripheral_t peripheral;
-					_history[idx] = peripheral;
-				}
-				if (idx >= 0) {
-
-					log(INFO,"new:\tadvertisement from: %s, rssi: %d", addrs, p_adv_report->rssi);
-					//				peripheral.addrs = addrs;
-					strcpy(_history[idx].addrs, addrs);
-					_history[idx].occurences = 1;
-					_history[idx].rssi = p_adv_report->rssi;
-				}
-			} else {
-//				log(INFO,"\tadvertisement from: %s, rssi: %d, occ: %d", addrs, p_adv_report->rssi, occ);
-			}
-		})
-#endif
-		;
-	//service& generalservice = stack.createService();
-	//service& batteryservice = stack.createbatteryservice();
-
->>>>>>> 64214e07
 
 #ifdef INDOOR_SERVICE
 	// now, build up the services and characteristics.
@@ -228,7 +161,7 @@
 #else
 	stack.startAdvertising();
 #endif
-
+	
 	log(INFO, "Running while loop..");
 
 	while(1) {
