--- conflicted
+++ resolved
@@ -174,7 +174,6 @@
 	rbc_mesh_sd_irq_handler(); 
 } 
 
-<<<<<<< HEAD
 #ifdef BOARD_PCA10001             
 /* configure button interrupt for evkits */                    
 static void gpiote_init(void)                       
@@ -221,97 +220,15 @@
 			value = 1 - value;
 			led_config(i + 1, value);
 			mesh.send(i + 1, value);
-
-/*
-			uint8_t val[28];
-			uint16_t len;
-			APP_ERROR_CHECK(rbc_mesh_value_get(i + 1, val, &len, NULL)); 
-			LOGi("Current mesh data of %i = %i", i + 1, val[0]);
-			val[0] = !val[0]; 
-			led_config(i + 1, val[0]); 
-			LOGi("Set mesh data %i to %i", i+1, val[0]);
-			APP_ERROR_CHECK(rbc_mesh_value_set(i + 1, &val[0], 1)); 
-*/
 		} 
 	} 
 }
 
-#endif
-
-}
-=======
-#ifdef BOARD_PCA10001
-    /* configure button interrupt for evkits */
-    static void gpiote_init(void)
-    {
-      NRF_GPIO->PIN_CNF[BUTTON_0] = (GPIO_PIN_CNF_SENSE_Low << GPIO_PIN_CNF_SENSE_Pos)
-                    | (GPIO_PIN_CNF_DRIVE_S0S1 << GPIO_PIN_CNF_DRIVE_Pos)
-            //         | (BUTTON_PULL << GPIO_PIN_CNF_PULL_Pos)
-                    | (GPIO_PIN_CNF_INPUT_Connect << GPIO_PIN_CNF_INPUT_Pos)
-                    | (GPIO_PIN_CNF_DIR_Input << GPIO_PIN_CNF_DIR_Pos);
-
-      NRF_GPIO->PIN_CNF[BUTTON_1] = (GPIO_PIN_CNF_SENSE_Low << GPIO_PIN_CNF_SENSE_Pos)
-                    | (GPIO_PIN_CNF_DRIVE_S0S1 << GPIO_PIN_CNF_DRIVE_Pos)
-             //        | (BUTTON_PULL << GPIO_PIN_CNF_PULL_Pos)
-                    | (GPIO_PIN_CNF_INPUT_Connect << GPIO_PIN_CNF_INPUT_Pos)
-                    | (GPIO_PIN_CNF_DIR_Input << GPIO_PIN_CNF_DIR_Pos);
-
-
-      /* GPIOTE interrupt handler normally runs in STACK_LOW priority, need to put it
-      in APP_LOW in order to use the mesh API */
-      NVIC_SetPriority(GPIOTE_IRQn, 3);
-
-      NVIC_EnableIRQ(GPIOTE_IRQn);
-      NRF_GPIOTE->INTENSET = GPIOTE_INTENSET_PORT_Msk;
-    }
-
-
-
-    void GPIOTE_IRQHandler(void)
-    {
-    #ifdef STOP_ADV
-        Nrf51822BluetoothStack &stack = Nrf51822BluetoothStack::getInstance();
-
-        if (stack.isAdvertising()) {
-            LOGi("Stop advertising");
-            stack.stopAdvertising();
-        }
-    #endif
-        CMesh & mesh = CMesh::getInstance();
-        NRF_GPIOTE->EVENTS_PORT = 0;
-        for (uint8_t i = 0; i < 2; ++i)
-        {
-            if (NRF_GPIO->IN & (1 << (BUTTON_0 + i)))
-            {
-                LOGi("Button %i pressed", i);
-                uint32_t value = mesh.receive(i+1);
-                value = 1 - value;
-                led_config(i + 1, value);
-                mesh.send(i + 1, value);
-
-    /*
-                uint8_t val[28];
-                uint16_t len;
-                APP_ERROR_CHECK(rbc_mesh_value_get(i + 1, val, &len, NULL));
-                LOGi("Current mesh data of %i = %i", i + 1, val[0]);
-                val[0] = !val[0];
-                led_config(i + 1, val[0]);
-                LOGi("Set mesh data %i to %i", i+1, val[0]);
-                APP_ERROR_CHECK(rbc_mesh_value_set(i + 1, &val[0], 1));
-    */
-            }
-        }
-    }
-
-
-
-
-    #endif
->>>>>>> 498372df
-
-#endif
-
-}
+#endif // nRF6310
+
+} // extern "C"
+
+#endif // MESHING == 1
 
 /**********************************************************************************************************************
  * The main function. Note that this is not the first function called! For starters, if there is a bootloader present,
@@ -412,12 +329,8 @@
 #endif
 
 #if MESHING==1
-<<<<<<< HEAD
 #ifdef BOARD_PCA10001             
 	gpiote_init();
-=======
-	//gpiote_init();
->>>>>>> 498372df
 #endif
 #endif
 
