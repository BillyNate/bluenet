/**
 * Author: Bart van Vliet
 * Date: 4 Nov., 2014
 * License: LGPLv3+
 */

#include "drivers/nrf_adc.h"
#include "nrf.h"
#include "nrf_gpio.h"

//#undef NRF51_USE_SOFTDEVICE
//#define NRF51_USE_SOFTDEVICE 0

#if(NRF51_USE_SOFTDEVICE == 1)
#include "nrf_sdm.h"
#endif

#include <common/boards.h>
#include <drivers/serial.h>
#include <util/ble_error.h>

#include <drivers/gpio_api.h>

#include <nRF51822.h>

// allocate buffer struct (not array in buffer yet)
buffer_t<uint16_t> adc_result;
	
// debugging
gpio_t led0;
gpio_t led1;

<<<<<<< HEAD
#define ADC_BUFFER_SIZE 200
=======
// FIXME BEWARE, because we are using fixed arrays, increasing the size will cause
//   memory and runtime problems.
#define ADC_BUFFER_SIZE 300
>>>>>>> 6c39f5fb
uint16_t adc_buffer[ADC_BUFFER_SIZE];

/**
 * The init function is called once before operating the AD converter. Call it after you start the SoftDevice. Check 
 * the section 31 "Analog to Digital Converter (ADC)" in the nRF51 Series Reference Manual.
 */
uint32_t nrf_adc_init(uint8_t pin) {
#if(NRF51_USE_SOFTDEVICE == 1)
	log(DEBUG, "Run ADC converter with SoftDevice");
#else 
	log(DEBUG, "Run ADC converter without SoftDevice!!!");
	
#endif
	log(DEBUG, "Allocate buffer for ADC results");
	if (adc_result.size != ADC_BUFFER_SIZE) {
		adc_result.size = ADC_BUFFER_SIZE;
//		adc_result.buffer = (uint16_t*)calloc( adc_result.size, sizeof(uint16_t*));
//		if (adc_result.buffer == NULL) {
//			log(FATAL, "Could not initialize buffer. Too big!?");
//			return 0xF0;
//		}
		adc_result.buffer = adc_buffer;
		adc_result.ptr = adc_result.buffer;
	} 
	// set some leds for debugging
	gpio_init_out(&led0, p8);
	gpio_write(&led0, 1);
	gpio_init_out(&led1, p9);

	log(DEBUG, "Init AD converter");
	uint32_t err_code;

	log(DEBUG, "Configure ADC on pin %u", pin);
	err_code = nrf_adc_config(pin);
	APP_ERROR_CHECK(err_code);

	log(DEBUG, "Enable ADC");
	NRF_ADC->EVENTS_END  = 0;    // Stop any running conversions.
	NRF_ADC->ENABLE     = ADC_ENABLE_ENABLE_Enabled; // Pin will be configured as analog input
	
	log(DEBUG, "Enable Interrupts for END event");
	NRF_ADC->INTENSET   = ADC_INTENSET_END_Msk; // Interrupt adc

	// Enable ADC interrupt
	log(DEBUG, "Clear pending ADC interrupts");
#if(NRF51_USE_SOFTDEVICE == 1)
	err_code = sd_nvic_ClearPendingIRQ(ADC_IRQn);
	APP_ERROR_CHECK(err_code);
#else
	NVIC_ClearPendingIRQ(ADC_IRQn);
#endif

	log(DEBUG, "Set ADC priority");
#if(NRF51_USE_SOFTDEVICE == 1)
	err_code = sd_nvic_SetPriority(ADC_IRQn, NRF_APP_PRIORITY_LOW);
	APP_ERROR_CHECK(err_code);
#else
	NVIC_SetPriority(ADC_IRQn, NRF_APP_PRIORITY_LOW);
#endif

	log(DEBUG, "Tell to use ADC interrupt handler");
#if(NRF51_USE_SOFTDEVICE == 1)
	err_code = sd_nvic_EnableIRQ(ADC_IRQn);
	APP_ERROR_CHECK(err_code);
#else
	NVIC_EnableIRQ(ADC_IRQn);
#endif
	return 0;
}

/**
 * Configure the AD converter.
 *   - set the resolution to 10 bits
 *   - set the prescaler for the input voltage (the input, not the input supply) 
 *   - use the internal VGB reference (not the external one, so no need to use its multiplexer either)
 *   - do not set the prescaler for the reference voltage, this means voltage is expected between 0 and 1.2V (VGB)
 * The prescaler for input is set to 1/3. This means that the AIN input can be from 0 to 3.6V.
 */
uint32_t nrf_adc_config(uint8_t pin) {
	NRF_ADC->CONFIG     =
			(ADC_CONFIG_RES_10bit                            << ADC_CONFIG_RES_Pos)     |
			(ADC_CONFIG_INPSEL_AnalogInputOneThirdPrescaling << ADC_CONFIG_INPSEL_Pos)  | 
			(ADC_CONFIG_REFSEL_VBG                           << ADC_CONFIG_REFSEL_Pos)  |
			(ADC_CONFIG_EXTREFSEL_None                       << ADC_CONFIG_EXTREFSEL_Pos);
	if (pin < 8) {
		NRF_ADC->CONFIG |= ADC_CONFIG_PSEL_AnalogInput0 << (pin+ADC_CONFIG_PSEL_Pos);
	} else {
		log(FATAL, "There is no such pin available");
		return 0xFFFFFFFF; // error
	}
	return 0;
}

/**
 * Stop the AD converter.
 */
void nrf_adc_stop() {
	log(INFO, "Stop ADC sampling");
	NRF_ADC->TASKS_STOP = 1;
}

/**
 * Start the AD converter.
 */
void nrf_adc_start() {
	log(INFO, "Start ADC sampling");
	NRF_ADC->EVENTS_END  = 0;
	NRF_ADC->TASKS_START = 1;
	gpio_write(&led1, 1);
}

/*
 * The interrupt handler for an ADC data ready event.
 */
extern "C" void ADC_IRQHandler(void) {
	uint32_t adc_value;

	// set led for debugging
	//gpio_write(&led0, 0);
	gpio_write(&led1, 0);

	// clear data-ready event
	NRF_ADC->EVENTS_END     = 0;

	// write value to buffer
	adc_value = NRF_ADC->RESULT;
	adc_result.push(adc_value);
	// Log RTC too
	adc_result.push(nrf_rtc_getCount());

	if (adc_result.full()) {
		//log(INFO, "Buffer is full");
		NRF_ADC->TASKS_STOP = 1;
		//log(INFO, "Stopped task");
	       	return;
	}

	// Use the STOP task to save current. Workaround for PAN_028 rev1.5 anomaly 1.
	//NRF_ADC->TASKS_STOP = 1;

	// next sample
	NRF_ADC->TASKS_START = 1;

}


<|MERGE_RESOLUTION|>--- conflicted
+++ resolved
@@ -1,185 +1,181 @@
-/**
- * Author: Bart van Vliet
- * Date: 4 Nov., 2014
- * License: LGPLv3+
- */
-
-#include "drivers/nrf_adc.h"
-#include "nrf.h"
-#include "nrf_gpio.h"
-
-//#undef NRF51_USE_SOFTDEVICE
-//#define NRF51_USE_SOFTDEVICE 0
-
-#if(NRF51_USE_SOFTDEVICE == 1)
-#include "nrf_sdm.h"
-#endif
-
-#include <common/boards.h>
-#include <drivers/serial.h>
-#include <util/ble_error.h>
-
-#include <drivers/gpio_api.h>
-
-#include <nRF51822.h>
-
-// allocate buffer struct (not array in buffer yet)
-buffer_t<uint16_t> adc_result;
-	
-// debugging
-gpio_t led0;
-gpio_t led1;
-
-<<<<<<< HEAD
-#define ADC_BUFFER_SIZE 200
-=======
-// FIXME BEWARE, because we are using fixed arrays, increasing the size will cause
-//   memory and runtime problems.
-#define ADC_BUFFER_SIZE 300
->>>>>>> 6c39f5fb
-uint16_t adc_buffer[ADC_BUFFER_SIZE];
-
-/**
- * The init function is called once before operating the AD converter. Call it after you start the SoftDevice. Check 
- * the section 31 "Analog to Digital Converter (ADC)" in the nRF51 Series Reference Manual.
- */
-uint32_t nrf_adc_init(uint8_t pin) {
-#if(NRF51_USE_SOFTDEVICE == 1)
-	log(DEBUG, "Run ADC converter with SoftDevice");
-#else 
-	log(DEBUG, "Run ADC converter without SoftDevice!!!");
-	
-#endif
-	log(DEBUG, "Allocate buffer for ADC results");
-	if (adc_result.size != ADC_BUFFER_SIZE) {
-		adc_result.size = ADC_BUFFER_SIZE;
-//		adc_result.buffer = (uint16_t*)calloc( adc_result.size, sizeof(uint16_t*));
-//		if (adc_result.buffer == NULL) {
-//			log(FATAL, "Could not initialize buffer. Too big!?");
-//			return 0xF0;
-//		}
-		adc_result.buffer = adc_buffer;
-		adc_result.ptr = adc_result.buffer;
-	} 
-	// set some leds for debugging
-	gpio_init_out(&led0, p8);
-	gpio_write(&led0, 1);
-	gpio_init_out(&led1, p9);
-
-	log(DEBUG, "Init AD converter");
-	uint32_t err_code;
-
-	log(DEBUG, "Configure ADC on pin %u", pin);
-	err_code = nrf_adc_config(pin);
-	APP_ERROR_CHECK(err_code);
-
-	log(DEBUG, "Enable ADC");
-	NRF_ADC->EVENTS_END  = 0;    // Stop any running conversions.
-	NRF_ADC->ENABLE     = ADC_ENABLE_ENABLE_Enabled; // Pin will be configured as analog input
-	
-	log(DEBUG, "Enable Interrupts for END event");
-	NRF_ADC->INTENSET   = ADC_INTENSET_END_Msk; // Interrupt adc
-
-	// Enable ADC interrupt
-	log(DEBUG, "Clear pending ADC interrupts");
-#if(NRF51_USE_SOFTDEVICE == 1)
-	err_code = sd_nvic_ClearPendingIRQ(ADC_IRQn);
-	APP_ERROR_CHECK(err_code);
-#else
-	NVIC_ClearPendingIRQ(ADC_IRQn);
-#endif
-
-	log(DEBUG, "Set ADC priority");
-#if(NRF51_USE_SOFTDEVICE == 1)
-	err_code = sd_nvic_SetPriority(ADC_IRQn, NRF_APP_PRIORITY_LOW);
-	APP_ERROR_CHECK(err_code);
-#else
-	NVIC_SetPriority(ADC_IRQn, NRF_APP_PRIORITY_LOW);
-#endif
-
-	log(DEBUG, "Tell to use ADC interrupt handler");
-#if(NRF51_USE_SOFTDEVICE == 1)
-	err_code = sd_nvic_EnableIRQ(ADC_IRQn);
-	APP_ERROR_CHECK(err_code);
-#else
-	NVIC_EnableIRQ(ADC_IRQn);
-#endif
-	return 0;
-}
-
-/**
- * Configure the AD converter.
- *   - set the resolution to 10 bits
- *   - set the prescaler for the input voltage (the input, not the input supply) 
- *   - use the internal VGB reference (not the external one, so no need to use its multiplexer either)
- *   - do not set the prescaler for the reference voltage, this means voltage is expected between 0 and 1.2V (VGB)
- * The prescaler for input is set to 1/3. This means that the AIN input can be from 0 to 3.6V.
- */
-uint32_t nrf_adc_config(uint8_t pin) {
-	NRF_ADC->CONFIG     =
-			(ADC_CONFIG_RES_10bit                            << ADC_CONFIG_RES_Pos)     |
-			(ADC_CONFIG_INPSEL_AnalogInputOneThirdPrescaling << ADC_CONFIG_INPSEL_Pos)  | 
-			(ADC_CONFIG_REFSEL_VBG                           << ADC_CONFIG_REFSEL_Pos)  |
-			(ADC_CONFIG_EXTREFSEL_None                       << ADC_CONFIG_EXTREFSEL_Pos);
-	if (pin < 8) {
-		NRF_ADC->CONFIG |= ADC_CONFIG_PSEL_AnalogInput0 << (pin+ADC_CONFIG_PSEL_Pos);
-	} else {
-		log(FATAL, "There is no such pin available");
-		return 0xFFFFFFFF; // error
-	}
-	return 0;
-}
-
-/**
- * Stop the AD converter.
- */
-void nrf_adc_stop() {
-	log(INFO, "Stop ADC sampling");
-	NRF_ADC->TASKS_STOP = 1;
-}
-
-/**
- * Start the AD converter.
- */
-void nrf_adc_start() {
-	log(INFO, "Start ADC sampling");
-	NRF_ADC->EVENTS_END  = 0;
-	NRF_ADC->TASKS_START = 1;
-	gpio_write(&led1, 1);
-}
-
-/*
- * The interrupt handler for an ADC data ready event.
- */
-extern "C" void ADC_IRQHandler(void) {
-	uint32_t adc_value;
-
-	// set led for debugging
-	//gpio_write(&led0, 0);
-	gpio_write(&led1, 0);
-
-	// clear data-ready event
-	NRF_ADC->EVENTS_END     = 0;
-
-	// write value to buffer
-	adc_value = NRF_ADC->RESULT;
-	adc_result.push(adc_value);
-	// Log RTC too
-	adc_result.push(nrf_rtc_getCount());
-
-	if (adc_result.full()) {
-		//log(INFO, "Buffer is full");
-		NRF_ADC->TASKS_STOP = 1;
-		//log(INFO, "Stopped task");
-	       	return;
-	}
-
-	// Use the STOP task to save current. Workaround for PAN_028 rev1.5 anomaly 1.
-	//NRF_ADC->TASKS_STOP = 1;
-
-	// next sample
-	NRF_ADC->TASKS_START = 1;
-
-}
-
-
+/**
+ * Author: Bart van Vliet
+ * Date: 4 Nov., 2014
+ * License: LGPLv3+
+ */
+
+#include "drivers/nrf_adc.h"
+#include "nrf.h"
+#include "nrf_gpio.h"
+
+//#undef NRF51_USE_SOFTDEVICE
+//#define NRF51_USE_SOFTDEVICE 0
+
+#if(NRF51_USE_SOFTDEVICE == 1)
+#include "nrf_sdm.h"
+#endif
+
+#include <common/boards.h>
+#include <drivers/serial.h>
+#include <util/ble_error.h>
+
+#include <drivers/gpio_api.h>
+
+#include <nRF51822.h>
+
+// allocate buffer struct (not array in buffer yet)
+buffer_t<uint16_t> adc_result;
+	
+// debugging
+gpio_t led0;
+gpio_t led1;
+
+// FIXME BEWARE, because we are using fixed arrays, increasing the size will cause
+//   memory and runtime problems.
+#define ADC_BUFFER_SIZE 300
+uint16_t adc_buffer[ADC_BUFFER_SIZE];
+
+/**
+ * The init function is called once before operating the AD converter. Call it after you start the SoftDevice. Check 
+ * the section 31 "Analog to Digital Converter (ADC)" in the nRF51 Series Reference Manual.
+ */
+uint32_t nrf_adc_init(uint8_t pin) {
+#if(NRF51_USE_SOFTDEVICE == 1)
+	log(DEBUG, "Run ADC converter with SoftDevice");
+#else 
+	log(DEBUG, "Run ADC converter without SoftDevice!!!");
+	
+#endif
+	log(DEBUG, "Allocate buffer for ADC results");
+	if (adc_result.size != ADC_BUFFER_SIZE) {
+		adc_result.size = ADC_BUFFER_SIZE;
+//		adc_result.buffer = (uint16_t*)calloc( adc_result.size, sizeof(uint16_t*));
+//		if (adc_result.buffer == NULL) {
+//			log(FATAL, "Could not initialize buffer. Too big!?");
+//			return 0xF0;
+//		}
+		adc_result.buffer = adc_buffer;
+		adc_result.ptr = adc_result.buffer;
+	} 
+	// set some leds for debugging
+	gpio_init_out(&led0, p8);
+	gpio_write(&led0, 1);
+	gpio_init_out(&led1, p9);
+
+	log(DEBUG, "Init AD converter");
+	uint32_t err_code;
+
+	log(DEBUG, "Configure ADC on pin %u", pin);
+	err_code = nrf_adc_config(pin);
+	APP_ERROR_CHECK(err_code);
+
+	log(DEBUG, "Enable ADC");
+	NRF_ADC->EVENTS_END  = 0;    // Stop any running conversions.
+	NRF_ADC->ENABLE     = ADC_ENABLE_ENABLE_Enabled; // Pin will be configured as analog input
+	
+	log(DEBUG, "Enable Interrupts for END event");
+	NRF_ADC->INTENSET   = ADC_INTENSET_END_Msk; // Interrupt adc
+
+	// Enable ADC interrupt
+	log(DEBUG, "Clear pending ADC interrupts");
+#if(NRF51_USE_SOFTDEVICE == 1)
+	err_code = sd_nvic_ClearPendingIRQ(ADC_IRQn);
+	APP_ERROR_CHECK(err_code);
+#else
+	NVIC_ClearPendingIRQ(ADC_IRQn);
+#endif
+
+	log(DEBUG, "Set ADC priority");
+#if(NRF51_USE_SOFTDEVICE == 1)
+	err_code = sd_nvic_SetPriority(ADC_IRQn, NRF_APP_PRIORITY_LOW);
+	APP_ERROR_CHECK(err_code);
+#else
+	NVIC_SetPriority(ADC_IRQn, NRF_APP_PRIORITY_LOW);
+#endif
+
+	log(DEBUG, "Tell to use ADC interrupt handler");
+#if(NRF51_USE_SOFTDEVICE == 1)
+	err_code = sd_nvic_EnableIRQ(ADC_IRQn);
+	APP_ERROR_CHECK(err_code);
+#else
+	NVIC_EnableIRQ(ADC_IRQn);
+#endif
+	return 0;
+}
+
+/**
+ * Configure the AD converter.
+ *   - set the resolution to 10 bits
+ *   - set the prescaler for the input voltage (the input, not the input supply) 
+ *   - use the internal VGB reference (not the external one, so no need to use its multiplexer either)
+ *   - do not set the prescaler for the reference voltage, this means voltage is expected between 0 and 1.2V (VGB)
+ * The prescaler for input is set to 1/3. This means that the AIN input can be from 0 to 3.6V.
+ */
+uint32_t nrf_adc_config(uint8_t pin) {
+	NRF_ADC->CONFIG     =
+			(ADC_CONFIG_RES_10bit                            << ADC_CONFIG_RES_Pos)     |
+			(ADC_CONFIG_INPSEL_AnalogInputOneThirdPrescaling << ADC_CONFIG_INPSEL_Pos)  | 
+			(ADC_CONFIG_REFSEL_VBG                           << ADC_CONFIG_REFSEL_Pos)  |
+			(ADC_CONFIG_EXTREFSEL_None                       << ADC_CONFIG_EXTREFSEL_Pos);
+	if (pin < 8) {
+		NRF_ADC->CONFIG |= ADC_CONFIG_PSEL_AnalogInput0 << (pin+ADC_CONFIG_PSEL_Pos);
+	} else {
+		log(FATAL, "There is no such pin available");
+		return 0xFFFFFFFF; // error
+	}
+	return 0;
+}
+
+/**
+ * Stop the AD converter.
+ */
+void nrf_adc_stop() {
+	log(INFO, "Stop ADC sampling");
+	NRF_ADC->TASKS_STOP = 1;
+}
+
+/**
+ * Start the AD converter.
+ */
+void nrf_adc_start() {
+	log(INFO, "Start ADC sampling");
+	NRF_ADC->EVENTS_END  = 0;
+	NRF_ADC->TASKS_START = 1;
+	gpio_write(&led1, 1);
+}
+
+/*
+ * The interrupt handler for an ADC data ready event.
+ */
+extern "C" void ADC_IRQHandler(void) {
+	uint32_t adc_value;
+
+	// set led for debugging
+	//gpio_write(&led0, 0);
+	gpio_write(&led1, 0);
+
+	// clear data-ready event
+	NRF_ADC->EVENTS_END     = 0;
+
+	// write value to buffer
+	adc_value = NRF_ADC->RESULT;
+	adc_result.push(adc_value);
+	// Log RTC too
+	adc_result.push(nrf_rtc_getCount());
+
+	if (adc_result.full()) {
+		//log(INFO, "Buffer is full");
+		NRF_ADC->TASKS_STOP = 1;
+		//log(INFO, "Stopped task");
+	       	return;
+	}
+
+	// Use the STOP task to save current. Workaround for PAN_028 rev1.5 anomaly 1.
+	//NRF_ADC->TASKS_STOP = 1;
+
+	// next sample
+	NRF_ADC->TASKS_START = 1;
+
+}
+
+