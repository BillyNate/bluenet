/**
 * Author: Dominik Egger
 * Copyright: Distributed Organisms B.V. (DoBots)
 * Date: Oct 21, 2014
 * License: LGPLv3+, Apache License, or MIT, your choice
 */

//#include <cstdio>
//
#include "services/cs_PowerService.h"
//
#include "cfg/cs_Boards.h"
#include "cfg/cs_Config.h"
#include "cfg/cs_UuidConfig.h"
#include "structs/buffer/cs_MasterBuffer.h"

#include "drivers/cs_ADC.h"
#include "drivers/cs_PWM.h"
#include "drivers/cs_Timer.h"
#include "drivers/cs_LPComp.h"

#include "protocol/cs_Mesh.h"
#include "protocol/cs_MeshControl.h"
#include "cfg/cs_Settings.h"
#include "cfg/cs_StateVars.h"

extern "C" {
#include "third/protocol/notification_buffer.h"
}

// change to #def to enable output of sample current values
#undef PRINT_SAMPLE_CURRENT

using namespace BLEpp;

PowerService::PowerService() :
		_pwmCharacteristic(NULL),
		_relayCharacteristic(NULL),
		_powerConsumptionCharacteristic(NULL),
		_powerSamplesCharacteristic(NULL),
//		_currentLimitCharacteristic(NULL),
<<<<<<< HEAD
		_powerCurve(NULL),
		_currentLimitVal(0),
		_adcInitialized(false),
		_currentLimitInitialized(false),
		_samplingType(0),
		_sampling(false),
		_samplingTime(50),
		_samplingInterval(500)
=======
		_powerSamplesBuffer(NULL),
		_currentSampleCircularBuf(POWER_SAMPLE_CONT_NUM_SAMPLES),
		_voltageSampleCircularBuf(POWER_SAMPLE_CONT_NUM_SAMPLES),
#if CHAR_MESHING == 1
		_powerSamplesMeshMsg(NULL),
#endif
		_currentLimitVal(0)
//		_adcInitialized(false),
//		_currentLimitInitialized(false),
//		_samplingType(0)
>>>>>>> 331ad0bc
{

	setUUID(UUID(POWER_UUID));

	setName(BLE_SERVICE_POWER);

	Settings::getInstance();
//	Storage::getInstance().getHandle(PS_ID_POWER_SERVICE, _storageHandle);
//	loadPersistentStorage();
	ps_configuration_t cfg = Settings::getInstance().getConfig();
	Storage::getUint16(cfg.samplingTime, _samplingTime, SAMPLING_TIME);
	Storage::getUint16(cfg.samplingInterval, _samplingInterval, SAMPLING_INTERVAL);

	init();

	Timer::getInstance().createSingleShot(_appTimerId, (app_timer_timeout_handler_t)PowerService::staticTick);

<<<<<<< HEAD
	LOGe("power service timer id: %d", _appTimerId);

	Timer::getInstance().createSingleShot(_staticSamplingTimer, (app_timer_timeout_handler_t)PowerService::staticSampleCurrent);

	LOGe("sample power timer id: %d", _staticSamplingTimer);
=======
	Timer::getInstance().createSingleShot(_staticPowerSamplingStartTimer, (app_timer_timeout_handler_t)PowerService::staticPowerSampleStart);
	Timer::getInstance().createSingleShot(_staticPowerSamplingReadTimer, (app_timer_timeout_handler_t)PowerService::staticPowerSampleRead);

	//! Start sampling
	powerSampleFirstStart();
>>>>>>> 331ad0bc
}

void PowerService::init() {
	LOGi("Create power service");

#if CHAR_PWM==1
	LOGi("add PWM Characteristic");
	addPWMCharacteristic();
#else
	LOGi("skip PWM Characteristic");
#endif

#if CHAR_RELAY==1
	LOGi("add Relay Characteristic");
	addRelayCharacteristic();
#else
	LOGi("skip Relay Characteristic");
#endif

#if CHAR_SAMPLE_CURRENT==1
	powerSampleInit();
//	LOGi("add Sample Current Characteristic");
//	addSampleCurrentCharacteristic();
	LOGi("add Power sample characteristic");
	addPowerSamplesCharacteristic();
	LOGi("add Current Consumption Characteristic");
	addPowerConsumptionCharacteristic();
#else
	LOGi("skip Sample Current Characteristic");
	LOGi("skip Current Curve Characteristic");
	LOGi("skip Current Consumption Characteristic");
#endif

//#if CHAR_CURRENT_LIMIT==1
//	LOGi("add Current Limitation");
//	addCurrentLimitCharacteristic();
//#else
//	LOGi("skip Current Limitation");
//#endif

	addCharacteristicsDone();
}

void PowerService::tick() {
	if (!_powerSamplesProcessed && _powerSamples.full()) {
		powerSampleFinish();
	}

	scheduleNextTick();
}

void PowerService::scheduleNextTick() {
//	LOGi("PowerService::scheduleNextTick");
	Timer::getInstance().start(_appTimerId, HZ_TO_TICKS(POWER_SERVICE_UPDATE_FREQUENCY), this);
}

//void PowerService::loadPersistentStorage() {
//	Storage::getInstance().readStorage(_storageHandle, &_storageStruct, sizeof(_storageStruct));
//}

//void PowerService::savePersistentStorage() {
//	Storage::getInstance().writeStorage(_storageHandle, &_storageStruct, sizeof(_storageStruct));
//}

void PowerService::addPWMCharacteristic() {
	_pwmCharacteristic = new Characteristic<uint8_t>();
	addCharacteristic(_pwmCharacteristic);
	_pwmCharacteristic->setUUID(UUID(getUUID(), PWM_UUID));
	_pwmCharacteristic->setName(BLE_CHAR_PWM);
	_pwmCharacteristic->setDefaultValue(255);
	_pwmCharacteristic->setWritable(true);
	_pwmCharacteristic->onWrite([&](const uint8_t& value) -> void {
			uint32_t current = PWM::getInstance().getValue(0);
			LOGi("current pwm: %d", current);
			if (value != current) {
				LOGi("set pwm to %i", value);
				PWM::getInstance().setValue(0, value);

				StateVars::getInstance().setStateVar(SV_SWITCH_STATE, value);
			}
	});
}

void PowerService::addRelayCharacteristic() {
	nrf_gpio_cfg_output(PIN_GPIO_RELAY_OFF);
	nrf_gpio_pin_clear(PIN_GPIO_RELAY_OFF);
	nrf_gpio_cfg_output(PIN_GPIO_RELAY_ON);
	nrf_gpio_pin_clear(PIN_GPIO_RELAY_ON);

	_relayCharacteristic = new Characteristic<uint8_t>();
	addCharacteristic(_relayCharacteristic);
	_relayCharacteristic->setUUID(UUID(getUUID(), RELAY_UUID));
	_relayCharacteristic->setName(BLE_CHAR_RELAY);
	_relayCharacteristic->setDefaultValue(255);
	_relayCharacteristic->setWritable(true);
	_relayCharacteristic->onWrite([&](const uint8_t& value) -> void {
		if (value == 0) {
			LOGi("trigger relay off pin for %d ms", RELAY_HIGH_DURATION);
			nrf_gpio_pin_set(PIN_GPIO_RELAY_OFF);
			nrf_delay_ms(RELAY_HIGH_DURATION);
			nrf_gpio_pin_clear(PIN_GPIO_RELAY_OFF);
		} else {
			LOGi("trigger relay on pin for %d ms", RELAY_HIGH_DURATION);
			nrf_gpio_pin_set(PIN_GPIO_RELAY_ON);
			nrf_delay_ms(RELAY_HIGH_DURATION);
			nrf_gpio_pin_clear(PIN_GPIO_RELAY_ON);
		}
	});
}

//! Do we really want to use the PWM for this, or just set the pin to zero?
//! TODO: turn off normally, but make sure we enable the completely PWM again on request
void PowerService::turnOff() {
	//! update pwm characteristic so that the current value can be read from the characteristic
	if (_pwmCharacteristic != NULL) {
		(*_pwmCharacteristic) = 0;
	}
	PWM::getInstance().setValue(0, 0);
}

//! Do we really want to use the PWM for this, or just set the pin to zero?
//! TODO: turn on normally, but make sure we enable the completely PWM again on request
void PowerService::turnOn() {
	//! update pwm characteristic so that the current value can be read from the characteristic
	if (_pwmCharacteristic != NULL) {
		(*_pwmCharacteristic) = 255;
	}
	PWM::getInstance().setValue(0, 255);
}

void PowerService::dim(uint8_t value) {
	//! update pwm characteristic so that the current value can be read from the characteristic
	if (_pwmCharacteristic != NULL) {
		(*_pwmCharacteristic) = value;
	}
	PWM::getInstance().setValue(0, value);
}

<<<<<<< HEAD
void PowerService::addSampleCurrentCharacteristic() {
	_sampleCurrentCharacteristic = new Characteristic<uint8_t>();
	addCharacteristic(_sampleCurrentCharacteristic);
	_sampleCurrentCharacteristic->setUUID(UUID(getUUID(), SAMPLE_CURRENT_UUID));
	_sampleCurrentCharacteristic->setName("Sample Current");
	_sampleCurrentCharacteristic->setDefaultValue(0);
	_sampleCurrentCharacteristic->setWritable(true);
	_sampleCurrentCharacteristic->onWrite([&](const uint8_t& value) -> void {
		MasterBuffer& mb = MasterBuffer::getInstance();
		if (!mb.isLocked()) {
			mb.lock();
		} else {
			LOGe("Buffer is locked. Cannot be written!");
			return;
		}

		//! Start storing the samples
//		_currentCurve->clear();
//		ADC::getInstance().setCurrentCurve(_currentCurve);
//		_samplingType = value;

//		sampleCurrent(value);
		if (value == 0) {
			stopSampling();
		} else {
			startSampling(value);
		}
	});
}

void PowerService::addCurrentCurveCharacteristic() {
	_currentCurveCharacteristic = new Characteristic<uint8_t*>();
	addCharacteristic(_currentCurveCharacteristic);
	_currentCurveCharacteristic->setUUID(UUID(getUUID(), CURRENT_CURVE_UUID));
	_currentCurveCharacteristic->setName("Current Curve");
	_currentCurveCharacteristic->setWritable(false);
	_currentCurveCharacteristic->setNotifies(true);

	_powerCurve = new PowerCurve<uint16_t>();
//	MasterBuffer& mb = MasterBuffer::getInstance();
//	uint8_t *buffer = NULL;
//	uint16_t size = 0;
//	mb.getBuffer(buffer, size);
	uint8_t *buffer = _sampleBuffer;
	uint16_t size = sizeof(_sampleBuffer);
	LOGd("Assign buffer of size %i to current curve", size);
	_powerCurve->assign(buffer, size);
=======
void PowerService::addPowerSamplesCharacteristic() {
	_powerSamplesCharacteristic = new Characteristic<uint8_t*>();
	addCharacteristic(_powerSamplesCharacteristic);
	_powerSamplesCharacteristic->setUUID(UUID(getUUID(), POWER_SAMPLES_UUID));
	_powerSamplesCharacteristic->setName("Power Curve");
	_powerSamplesCharacteristic->setWritable(false);
	_powerSamplesCharacteristic->setNotifies(true);

	buffer_ptr_t buffer = NULL;
	uint16_t size = 0;
#if CONTINUOUS_POWER_SAMPLER == 1
#if CHAR_MESHING == 1
	buffer = (buffer_ptr_t) _powerSamplesMeshMsg;
	size = sizeof(_powerSamplesMeshMsg);
#else
	//! Something silly for now
	buffer = (buffer_ptr_t) _currentSampleCircularBuf.getBuffer();
	size = 0;
#endif
#else
	_powerSamples.getBuffer(buffer, size);
#endif
	LOGd("buffer=%u", buffer);
>>>>>>> 331ad0bc

	_powerSamplesCharacteristic->setValue(buffer);
	_powerSamplesCharacteristic->setMaxLength(size);
	_powerSamplesCharacteristic->setDataLength(size);
}

void PowerService::addPowerConsumptionCharacteristic() {
	_powerConsumptionCharacteristic = new Characteristic<uint16_t>();
	addCharacteristic(_powerConsumptionCharacteristic);
	_powerConsumptionCharacteristic->setUUID(UUID(getUUID(), CURRENT_CONSUMPTION_UUID));
	_powerConsumptionCharacteristic->setName("Power Consumption");
	_powerConsumptionCharacteristic->setDefaultValue(0);
	_powerConsumptionCharacteristic->setWritable(false);
	_powerConsumptionCharacteristic->setNotifies(true);
}


void PowerService::powerSampleInit() {
	uint16_t contSize = _currentSampleCircularBuf.getMaxByteSize() + _voltageSampleCircularBuf.getMaxByteSize();
	contSize += sizeof(power_samples_mesh_message_t);

	uint16_t burstSize = _powerSamples.getMaxLength();

	size_t size = (burstSize > contSize) ? burstSize : contSize;
	_powerSamplesBuffer = (buffer_ptr_t) calloc(size, sizeof(uint8_t));
	LOGd("power sample buffer=%u size=%u", _powerSamplesBuffer, size);

<<<<<<< HEAD
//void PowerService::sampleCurrentInit() {
//	LOGi("Start ADC");
//	ADC::getInstance().start();
//
//	//	// Wait for the ADC to actually start
//	//	nrf_delay_ms(5);
//}

uint32_t start;
bool first;

void PowerService::startSampling(uint8_t type) {
	_sampling = true;
	_samplingType = type;
	LOGi("start sampling");

	first = true;

	Timer::getInstance().start(_staticSamplingTimer, 5, this);

}

void PowerService::stopSampling() {
	LOGi("stop sampling");
	_sampling = false;
}



void PowerService::sampleCurrent() {

	if (!_sampling) {
		return;
	}
	if (first) {

		// Start storing the samples
		_voltagePin = false;
		_powerCurve->clear();
		ADC::getInstance().setPowerCurve(_powerCurve);

		ADC::getInstance().init(PIN_AIN_CURRENT);
		ADC::getInstance().start();

		start = RTC::getCount();

		first = false;

	} else if (_powerCurve->isFull()) {

		LOGw("sampling duration: %u", RTC::ticksToMs(RTC::difference(RTC::getCount(), start)));

		uint32_t sampleDone = RTC::getCount();

		sampleCurrentDone();

		LOGw("sampling done duration: %u", RTC::ticksToMs(RTC::difference(RTC::getCount(), sampleDone)));

		if (_sampling) {
			int32_t pause = MS_TO_TICKS(_samplingInterval) - RTC::difference(RTC::getCount(), start);
			pause = pause < 5 ? 5 : pause;
			LOGw("pause: %u", RTC::ticksToMs(pause));
			Timer::getInstance().start(_staticSamplingTimer, pause, this);
			first = true;
		}
		return;
	} else {
		if (NRF_ADC->EVENTS_END) {
			if (_voltagePin) {
				PC_ERR_CODE res = _powerCurve->addVoltage(NRF_ADC->RESULT, RTC::getCount());
	//			LOGd("%i %i voltage: %i", res, _powerCurve->length(), NRF_ADC->RESULT);
				ADC::getInstance().config(PIN_AIN_CURRENT);
			}
			else {
				PC_ERR_CODE res = _powerCurve->addCurrent(NRF_ADC->RESULT, RTC::getCount());
	//			LOGd("%i %i current: %i", res, _powerCurve->length(), NRF_ADC->RESULT);
				ADC::getInstance().config(PIN_AIN_VOLTAGE);
			}
			_voltagePin = !_voltagePin;
			ADC::getInstance().start();
		}
	}

	Timer::getInstance().start(_staticSamplingTimer, 5, this);

}

//void PowerService::sampleCurrent() {
//
//	if (!_sampling) {
//		return;
//	}
//	uint32_t start = RTC::now();
//
//	LOGw("sample current");
//
//	// Start storing the samples
//	_voltagePin = false;
//	_powerCurve->clear();
////	ADC::getInstance().setPowerCurve(_powerCurve);
//
//	ADC::getInstance().init(PIN_AIN_CURRENT);
//	ADC::getInstance().start();
//	while (!_powerCurve->isFull()) {
//		while(!NRF_ADC->EVENTS_END) {}
//		//			NRF_ADC->EVENTS_END	= 0;
//		//			LOGd("got sample");
//		if (_voltagePin) {
//			PC_ERR_CODE res = _powerCurve->addVoltage(NRF_ADC->RESULT, RTC::getCount());
////			LOGd("%i %i voltage: %i", res, _powerCurve->length(), NRF_ADC->RESULT);
//			ADC::getInstance().config(PIN_AIN_CURRENT);
//		}
//		else {
//			PC_ERR_CODE res = _powerCurve->addCurrent(NRF_ADC->RESULT, RTC::getCount());
////			LOGd("%i %i current: %i", res, _powerCurve->length(), NRF_ADC->RESULT);
//			ADC::getInstance().config(PIN_AIN_VOLTAGE);
//		}
//		_voltagePin = !_voltagePin;
//		ADC::getInstance().start();
//	}
//
//	uint32_t done = RTC::now();
//	LOGw("sample dt: %d", done- start);
//
//	sampleCurrentDone();
//
//	if (_sampling) {
//		int32_t pause = _samplingInterval - (RTC::now() - start);
//		pause = pause < 1 ? 1 : pause;
//		LOGw("pause: %d", pause);
//		Timer::getInstance().start(_staticSamplingTimer, MS_TO_TICKS(pause), this);
//	}
//}

void PowerService::sampleCurrentDone() {

	LOGw("sample current done");

//	uint32_t done = RTC::now();
//	//! Stop storing the samples
//	ADC::getInstance().setCurrentCurve(NULL);
	ADC::getInstance().setPowerCurve(NULL);

	uint16_t numSamples = _powerCurve->length();
	LOGd("numSamples = %i", numSamples);
	if ((_samplingType & 0x2) && _currentCurveCharacteristic != NULL) {
		_currentCurveCharacteristic->setDataLength(_powerCurve->getDataLength());
		_currentCurveCharacteristic->notify();
	}

#ifdef PRINT_SAMPLE_CURRENT
	if (numSamples>1) {
		uint16_t currentSample = 0;
		uint16_t voltageSample = 0;
		uint32_t currentTimestamp = 0;
		uint32_t voltageTimestamp = 0;
		LOGd("Samples:");
		for (uint16_t i=0; i<numSamples; ++i) {
			if (_powerCurve->getValue(i, currentSample, voltageSample, currentTimestamp, voltageTimestamp) != PC_SUCCESS) {
				break;
			}
			_log(DEBUG, "%u %u %u %u,  ", currentTimestamp, currentSample, voltageTimestamp, voltageSample);
			if (!((i+1) % 3)) {
				_log(DEBUG, "\r\n");
			}
=======
#if CONTINUOUS_POWER_SAMPLER == 1
	buffer_ptr_t buffer = _powerSamplesBuffer;
	_currentSampleCircularBuf.assign(buffer, _currentSampleCircularBuf.getMaxByteSize());
	buffer += _currentSampleCircularBuf.getMaxByteSize();
	_voltageSampleCircularBuf.assign(buffer, _voltageSampleCircularBuf.getMaxByteSize());
	buffer += _voltageSampleCircularBuf.getMaxByteSize();
#if CHAR_MESHING == 1
	_powerSamplesMeshMsg = (power_samples_mesh_message_t*) buffer;
	buffer += sizeof(power_samples_mesh_message_t);
#endif
//	_currentSampleTimestamps.assign();
//	_voltageSampleTimestamps.assign();

#else
	_powerSamples.assign(_powerSamplesBuffer, size);
#endif
}


void PowerService::powerSampleFirstStart() {
	LOGi("Init ADC");
	uint8_t pins[] = {PIN_AIN_CURRENT, PIN_AIN_VOLTAGE};
	ADC::getInstance().init(pins, 2);

#if CONTINUOUS_POWER_SAMPLER == 1
	ADC::getInstance().setBuffers(&_currentSampleCircularBuf, 0);
	ADC::getInstance().setBuffers(&_voltageSampleCircularBuf, 1);
//	ADC::getInstance().setTimestampBuffers(&_currentSampleTimestamps, 0);
//	ADC::getInstance().setTimestampBuffers(&_voltageSampleTimestamps, 1);
	powerSampleStart();
#else
	ADC::getInstance().setBuffers(_powerSamples.getCurrentSamplesBuffer(), 0);
	ADC::getInstance().setBuffers(_powerSamples.getVoltageSamplesBuffer(), 1);
	ADC::getInstance().setTimestampBuffers(_powerSamples.getCurrentTimestampsBuffer(), 0);
	ADC::getInstance().setTimestampBuffers(_powerSamples.getVoltageTimestampsBuffer(), 1);
//	Timer::getInstance().start(_staticPowerSamplingStartTimer, MS_TO_TICKS(POWER_SAMPLE_BURST_INTERVAL), this);
	powerSampleStart();
#endif
}


void PowerService::powerSampleStart() {
	LOGd("Start power sample");
#if CONTINUOUS_POWER_SAMPLER == 1
	_currentSampleCircularBuf.clear();
	_voltageSampleCircularBuf.clear();
	_powerSamplesCount = 0;
//	_currentSampleTimestamps.clear();
//	_voltageSampleTimestamps.clear();
	Timer::getInstance().start(_staticPowerSamplingReadTimer, MS_TO_TICKS(POWER_SAMPLE_CONT_INTERVAL), this);
#else
	_powerSamples.clear();
	_powerSamplesProcessed = false;
#endif
	ADC::getInstance().start();
}


void PowerService::powerSampleReadBuffer() {

	//! If one of the buffers is full, this means they're not aligned anymore: clear all.
	if (_currentSampleCircularBuf.full() || _voltageSampleCircularBuf.full()) {
		powerSampleStart();
	}

	uint16_t numCurentSamples = _currentSampleCircularBuf.size();
	uint16_t numVoltageSamples = _voltageSampleCircularBuf.size();
	uint16_t numSamples = (numCurentSamples > numVoltageSamples) ? numVoltageSamples : numCurentSamples;
	if (numSamples > 0) {
		uint16_t power;
		uint16_t current;
		uint16_t voltage;
		int32_t diff;
		if (_powerSamplesCount == 0) {
			current = _currentSampleCircularBuf.pop();
			voltage = _voltageSampleCircularBuf.pop();
			power = current*voltage;
#if CHAR_MESHING == 1
			_powerSamplesMeshMsg->samples[_powerSamplesCount] = power;
#endif
//			_lastPowerSample = power;
			numSamples--;
			_powerSamplesCount++;
>>>>>>> 331ad0bc
		}
		for (int i=0; i<numSamples; i++) {
			current = _currentSampleCircularBuf.pop();
			voltage = _voltageSampleCircularBuf.pop();
			power = current*voltage;
#if CHAR_MESHING == 1
			_powerSamplesMeshMsg->samples[_powerSamplesCount] = power;
#endif

//			diff = _lastPowerSample - power;
//			_lastPowerSample = power;
			_powerSamplesCount++;

		}

		if (_powerSamplesCount >= POWER_SAMPLE_MESH_NUM_SAMPLES) {
#if CHAR_MESHING == 1
			if (!nb_full()) {
				MeshControl::getInstance().sendPowerSamplesMessage(_powerSamplesMeshMsg);
				_powerSamplesCount = 0;
			}
#else
			LOGd("Send message of %u samples", _powerSamplesCount);
			_powerSamplesCount = 0;
#endif
		}

	}

<<<<<<< HEAD
	if (numSamples>1 && (_samplingType & 0x1) && _powerConsumptionCharacteristic != NULL) {
		uint16_t currentSample = 0;
		uint16_t voltageSample = 0;
		uint32_t currentTimestamp = 0;
		uint32_t voltageTimestamp = 0;
		uint32_t minCurrentSample = 1024;
		uint32_t maxCurrentSample = 0;
		for (uint16_t i=0; i<numSamples; ++i) {
			if (_powerCurve->getValue(i, currentSample, voltageSample, currentTimestamp, voltageTimestamp) != PC_SUCCESS) {
				break;
			}
			if (currentSample > maxCurrentSample) {
				maxCurrentSample = currentSample;
			}
			if (currentSample < minCurrentSample) {
				minCurrentSample = currentSample;
			}
=======
	Timer::getInstance().start(_staticPowerSamplingReadTimer, MS_TO_TICKS(POWER_SAMPLE_CONT_INTERVAL), this);
}
>>>>>>> 331ad0bc


void PowerService::powerSampleFinish() {
	LOGd("powerSampleFinish");

	//! TODO: check if current and voltage samples are of equal length.
	//! If not, one may have been cleared at some point due to too large timestamp difference.

	_powerSamplesProcessed = true;
	_powerSamplesCharacteristic->setDataLength(_powerSamples.getDataLength());
	_powerSamplesCharacteristic->notify();

//#if SERIAL_VERBOSITY==DEBUG
//	//! Print samples
//	uint32_t currentTimestamp = 0;
//	uint32_t voltageTimestamp = 0;
//	_log(DEBUG, "samples:\r\n");
//	for (int i=0; i<_powerSamples.size(); i++) {
//		_powerSamples.getCurrentTimestampsBuffer()->getValue(currentTimestamp, i);
//		_powerSamples.getVoltageTimestampsBuffer()->getValue(voltageTimestamp, i);
//		_log(DEBUG, "%u %u %u %u,  ", currentTimestamp, (*_powerSamples.getCurrentSamplesBuffer())[i], voltageTimestamp, (*_powerSamples.getVoltageSamplesBuffer())[i]);
//		if (!((i+1) % 3)) {
//			_log(DEBUG, "\r\n");
//		}
//	}
//	_log(DEBUG, "\r\n");
//#endif

#if SERIAL_VERBOSITY==DEBUG
	uint32_t currentTimestamp = 0;
	_log(DEBUG, "current samples:\r\n");
	for (int i=0; i<_powerSamples.size(); i++) {
		_powerSamples.getCurrentTimestampsBuffer()->getValue(currentTimestamp, i);
		_log(DEBUG, "%u %u,  ", currentTimestamp, (*_powerSamples.getCurrentSamplesBuffer())[i]);
		if (!((i+1) % 6)) {
			_log(DEBUG, "\r\n");
		}
	}
	uint32_t voltageTimestamp = 0;
	_log(DEBUG, "\r\nvoltage samples:\r\n");
	for (int i=0; i<_powerSamples.size(); i++) {
		_powerSamples.getVoltageTimestampsBuffer()->getValue(voltageTimestamp, i);
		_log(DEBUG, "%u %u,  ", voltageTimestamp, (*_powerSamples.getVoltageSamplesBuffer())[i]);
		if (!((i+1) % 6)) {
			_log(DEBUG, "\r\n");
		}
	}
	_log(DEBUG, "\r\n");
#endif

<<<<<<< HEAD
	//! Unlock the buffer
	MasterBuffer::getInstance().unlock();

//	uint32_t end = RTC::now();
//	LOGw("report: %d", end - done);
}
=======
	//! Start new sample after some time
	Timer::getInstance().start(_staticPowerSamplingStartTimer, MS_TO_TICKS(POWER_SAMPLE_BURST_INTERVAL), this);
}
>>>>>>> 331ad0bc
<|MERGE_RESOLUTION|>--- conflicted
+++ resolved
@@ -24,12 +24,12 @@
 #include "cfg/cs_Settings.h"
 #include "cfg/cs_StateVars.h"
 
+// change to #def to enable output of sample current values
+#undef PRINT_SAMPLE_CURRENT
+
 extern "C" {
 #include "third/protocol/notification_buffer.h"
 }
-
-// change to #def to enable output of sample current values
-#undef PRINT_SAMPLE_CURRENT
 
 using namespace BLEpp;
 
@@ -39,16 +39,6 @@
 		_powerConsumptionCharacteristic(NULL),
 		_powerSamplesCharacteristic(NULL),
 //		_currentLimitCharacteristic(NULL),
-<<<<<<< HEAD
-		_powerCurve(NULL),
-		_currentLimitVal(0),
-		_adcInitialized(false),
-		_currentLimitInitialized(false),
-		_samplingType(0),
-		_sampling(false),
-		_samplingTime(50),
-		_samplingInterval(500)
-=======
 		_powerSamplesBuffer(NULL),
 		_currentSampleCircularBuf(POWER_SAMPLE_CONT_NUM_SAMPLES),
 		_voltageSampleCircularBuf(POWER_SAMPLE_CONT_NUM_SAMPLES),
@@ -59,7 +49,6 @@
 //		_adcInitialized(false),
 //		_currentLimitInitialized(false),
 //		_samplingType(0)
->>>>>>> 331ad0bc
 {
 
 	setUUID(UUID(POWER_UUID));
@@ -69,27 +58,16 @@
 	Settings::getInstance();
 //	Storage::getInstance().getHandle(PS_ID_POWER_SERVICE, _storageHandle);
 //	loadPersistentStorage();
-	ps_configuration_t cfg = Settings::getInstance().getConfig();
-	Storage::getUint16(cfg.samplingTime, _samplingTime, SAMPLING_TIME);
-	Storage::getUint16(cfg.samplingInterval, _samplingInterval, SAMPLING_INTERVAL);
 
 	init();
 
 	Timer::getInstance().createSingleShot(_appTimerId, (app_timer_timeout_handler_t)PowerService::staticTick);
 
-<<<<<<< HEAD
-	LOGe("power service timer id: %d", _appTimerId);
-
-	Timer::getInstance().createSingleShot(_staticSamplingTimer, (app_timer_timeout_handler_t)PowerService::staticSampleCurrent);
-
-	LOGe("sample power timer id: %d", _staticSamplingTimer);
-=======
 	Timer::getInstance().createSingleShot(_staticPowerSamplingStartTimer, (app_timer_timeout_handler_t)PowerService::staticPowerSampleStart);
 	Timer::getInstance().createSingleShot(_staticPowerSamplingReadTimer, (app_timer_timeout_handler_t)PowerService::staticPowerSampleRead);
 
 	//! Start sampling
 	powerSampleFirstStart();
->>>>>>> 331ad0bc
 }
 
 void PowerService::init() {
@@ -142,7 +120,6 @@
 }
 
 void PowerService::scheduleNextTick() {
-//	LOGi("PowerService::scheduleNextTick");
 	Timer::getInstance().start(_appTimerId, HZ_TO_TICKS(POWER_SERVICE_UPDATE_FREQUENCY), this);
 }
 
@@ -228,55 +205,6 @@
 	PWM::getInstance().setValue(0, value);
 }
 
-<<<<<<< HEAD
-void PowerService::addSampleCurrentCharacteristic() {
-	_sampleCurrentCharacteristic = new Characteristic<uint8_t>();
-	addCharacteristic(_sampleCurrentCharacteristic);
-	_sampleCurrentCharacteristic->setUUID(UUID(getUUID(), SAMPLE_CURRENT_UUID));
-	_sampleCurrentCharacteristic->setName("Sample Current");
-	_sampleCurrentCharacteristic->setDefaultValue(0);
-	_sampleCurrentCharacteristic->setWritable(true);
-	_sampleCurrentCharacteristic->onWrite([&](const uint8_t& value) -> void {
-		MasterBuffer& mb = MasterBuffer::getInstance();
-		if (!mb.isLocked()) {
-			mb.lock();
-		} else {
-			LOGe("Buffer is locked. Cannot be written!");
-			return;
-		}
-
-		//! Start storing the samples
-//		_currentCurve->clear();
-//		ADC::getInstance().setCurrentCurve(_currentCurve);
-//		_samplingType = value;
-
-//		sampleCurrent(value);
-		if (value == 0) {
-			stopSampling();
-		} else {
-			startSampling(value);
-		}
-	});
-}
-
-void PowerService::addCurrentCurveCharacteristic() {
-	_currentCurveCharacteristic = new Characteristic<uint8_t*>();
-	addCharacteristic(_currentCurveCharacteristic);
-	_currentCurveCharacteristic->setUUID(UUID(getUUID(), CURRENT_CURVE_UUID));
-	_currentCurveCharacteristic->setName("Current Curve");
-	_currentCurveCharacteristic->setWritable(false);
-	_currentCurveCharacteristic->setNotifies(true);
-
-	_powerCurve = new PowerCurve<uint16_t>();
-//	MasterBuffer& mb = MasterBuffer::getInstance();
-//	uint8_t *buffer = NULL;
-//	uint16_t size = 0;
-//	mb.getBuffer(buffer, size);
-	uint8_t *buffer = _sampleBuffer;
-	uint16_t size = sizeof(_sampleBuffer);
-	LOGd("Assign buffer of size %i to current curve", size);
-	_powerCurve->assign(buffer, size);
-=======
 void PowerService::addPowerSamplesCharacteristic() {
 	_powerSamplesCharacteristic = new Characteristic<uint8_t*>();
 	addCharacteristic(_powerSamplesCharacteristic);
@@ -300,7 +228,6 @@
 	_powerSamples.getBuffer(buffer, size);
 #endif
 	LOGd("buffer=%u", buffer);
->>>>>>> 331ad0bc
 
 	_powerSamplesCharacteristic->setValue(buffer);
 	_powerSamplesCharacteristic->setMaxLength(size);
@@ -328,173 +255,6 @@
 	_powerSamplesBuffer = (buffer_ptr_t) calloc(size, sizeof(uint8_t));
 	LOGd("power sample buffer=%u size=%u", _powerSamplesBuffer, size);
 
-<<<<<<< HEAD
-//void PowerService::sampleCurrentInit() {
-//	LOGi("Start ADC");
-//	ADC::getInstance().start();
-//
-//	//	// Wait for the ADC to actually start
-//	//	nrf_delay_ms(5);
-//}
-
-uint32_t start;
-bool first;
-
-void PowerService::startSampling(uint8_t type) {
-	_sampling = true;
-	_samplingType = type;
-	LOGi("start sampling");
-
-	first = true;
-
-	Timer::getInstance().start(_staticSamplingTimer, 5, this);
-
-}
-
-void PowerService::stopSampling() {
-	LOGi("stop sampling");
-	_sampling = false;
-}
-
-
-
-void PowerService::sampleCurrent() {
-
-	if (!_sampling) {
-		return;
-	}
-	if (first) {
-
-		// Start storing the samples
-		_voltagePin = false;
-		_powerCurve->clear();
-		ADC::getInstance().setPowerCurve(_powerCurve);
-
-		ADC::getInstance().init(PIN_AIN_CURRENT);
-		ADC::getInstance().start();
-
-		start = RTC::getCount();
-
-		first = false;
-
-	} else if (_powerCurve->isFull()) {
-
-		LOGw("sampling duration: %u", RTC::ticksToMs(RTC::difference(RTC::getCount(), start)));
-
-		uint32_t sampleDone = RTC::getCount();
-
-		sampleCurrentDone();
-
-		LOGw("sampling done duration: %u", RTC::ticksToMs(RTC::difference(RTC::getCount(), sampleDone)));
-
-		if (_sampling) {
-			int32_t pause = MS_TO_TICKS(_samplingInterval) - RTC::difference(RTC::getCount(), start);
-			pause = pause < 5 ? 5 : pause;
-			LOGw("pause: %u", RTC::ticksToMs(pause));
-			Timer::getInstance().start(_staticSamplingTimer, pause, this);
-			first = true;
-		}
-		return;
-	} else {
-		if (NRF_ADC->EVENTS_END) {
-			if (_voltagePin) {
-				PC_ERR_CODE res = _powerCurve->addVoltage(NRF_ADC->RESULT, RTC::getCount());
-	//			LOGd("%i %i voltage: %i", res, _powerCurve->length(), NRF_ADC->RESULT);
-				ADC::getInstance().config(PIN_AIN_CURRENT);
-			}
-			else {
-				PC_ERR_CODE res = _powerCurve->addCurrent(NRF_ADC->RESULT, RTC::getCount());
-	//			LOGd("%i %i current: %i", res, _powerCurve->length(), NRF_ADC->RESULT);
-				ADC::getInstance().config(PIN_AIN_VOLTAGE);
-			}
-			_voltagePin = !_voltagePin;
-			ADC::getInstance().start();
-		}
-	}
-
-	Timer::getInstance().start(_staticSamplingTimer, 5, this);
-
-}
-
-//void PowerService::sampleCurrent() {
-//
-//	if (!_sampling) {
-//		return;
-//	}
-//	uint32_t start = RTC::now();
-//
-//	LOGw("sample current");
-//
-//	// Start storing the samples
-//	_voltagePin = false;
-//	_powerCurve->clear();
-////	ADC::getInstance().setPowerCurve(_powerCurve);
-//
-//	ADC::getInstance().init(PIN_AIN_CURRENT);
-//	ADC::getInstance().start();
-//	while (!_powerCurve->isFull()) {
-//		while(!NRF_ADC->EVENTS_END) {}
-//		//			NRF_ADC->EVENTS_END	= 0;
-//		//			LOGd("got sample");
-//		if (_voltagePin) {
-//			PC_ERR_CODE res = _powerCurve->addVoltage(NRF_ADC->RESULT, RTC::getCount());
-////			LOGd("%i %i voltage: %i", res, _powerCurve->length(), NRF_ADC->RESULT);
-//			ADC::getInstance().config(PIN_AIN_CURRENT);
-//		}
-//		else {
-//			PC_ERR_CODE res = _powerCurve->addCurrent(NRF_ADC->RESULT, RTC::getCount());
-////			LOGd("%i %i current: %i", res, _powerCurve->length(), NRF_ADC->RESULT);
-//			ADC::getInstance().config(PIN_AIN_VOLTAGE);
-//		}
-//		_voltagePin = !_voltagePin;
-//		ADC::getInstance().start();
-//	}
-//
-//	uint32_t done = RTC::now();
-//	LOGw("sample dt: %d", done- start);
-//
-//	sampleCurrentDone();
-//
-//	if (_sampling) {
-//		int32_t pause = _samplingInterval - (RTC::now() - start);
-//		pause = pause < 1 ? 1 : pause;
-//		LOGw("pause: %d", pause);
-//		Timer::getInstance().start(_staticSamplingTimer, MS_TO_TICKS(pause), this);
-//	}
-//}
-
-void PowerService::sampleCurrentDone() {
-
-	LOGw("sample current done");
-
-//	uint32_t done = RTC::now();
-//	//! Stop storing the samples
-//	ADC::getInstance().setCurrentCurve(NULL);
-	ADC::getInstance().setPowerCurve(NULL);
-
-	uint16_t numSamples = _powerCurve->length();
-	LOGd("numSamples = %i", numSamples);
-	if ((_samplingType & 0x2) && _currentCurveCharacteristic != NULL) {
-		_currentCurveCharacteristic->setDataLength(_powerCurve->getDataLength());
-		_currentCurveCharacteristic->notify();
-	}
-
-#ifdef PRINT_SAMPLE_CURRENT
-	if (numSamples>1) {
-		uint16_t currentSample = 0;
-		uint16_t voltageSample = 0;
-		uint32_t currentTimestamp = 0;
-		uint32_t voltageTimestamp = 0;
-		LOGd("Samples:");
-		for (uint16_t i=0; i<numSamples; ++i) {
-			if (_powerCurve->getValue(i, currentSample, voltageSample, currentTimestamp, voltageTimestamp) != PC_SUCCESS) {
-				break;
-			}
-			_log(DEBUG, "%u %u %u %u,  ", currentTimestamp, currentSample, voltageTimestamp, voltageSample);
-			if (!((i+1) % 3)) {
-				_log(DEBUG, "\r\n");
-			}
-=======
 #if CONTINUOUS_POWER_SAMPLER == 1
 	buffer_ptr_t buffer = _powerSamplesBuffer;
 	_currentSampleCircularBuf.assign(buffer, _currentSampleCircularBuf.getMaxByteSize());
@@ -578,7 +338,6 @@
 //			_lastPowerSample = power;
 			numSamples--;
 			_powerSamplesCount++;
->>>>>>> 331ad0bc
 		}
 		for (int i=0; i<numSamples; i++) {
 			current = _currentSampleCircularBuf.pop();
@@ -608,28 +367,8 @@
 
 	}
 
-<<<<<<< HEAD
-	if (numSamples>1 && (_samplingType & 0x1) && _powerConsumptionCharacteristic != NULL) {
-		uint16_t currentSample = 0;
-		uint16_t voltageSample = 0;
-		uint32_t currentTimestamp = 0;
-		uint32_t voltageTimestamp = 0;
-		uint32_t minCurrentSample = 1024;
-		uint32_t maxCurrentSample = 0;
-		for (uint16_t i=0; i<numSamples; ++i) {
-			if (_powerCurve->getValue(i, currentSample, voltageSample, currentTimestamp, voltageTimestamp) != PC_SUCCESS) {
-				break;
-			}
-			if (currentSample > maxCurrentSample) {
-				maxCurrentSample = currentSample;
-			}
-			if (currentSample < minCurrentSample) {
-				minCurrentSample = currentSample;
-			}
-=======
 	Timer::getInstance().start(_staticPowerSamplingReadTimer, MS_TO_TICKS(POWER_SAMPLE_CONT_INTERVAL), this);
 }
->>>>>>> 331ad0bc
 
 
 void PowerService::powerSampleFinish() {
@@ -680,15 +419,6 @@
 	_log(DEBUG, "\r\n");
 #endif
 
-<<<<<<< HEAD
-	//! Unlock the buffer
-	MasterBuffer::getInstance().unlock();
-
-//	uint32_t end = RTC::now();
-//	LOGw("report: %d", end - done);
-}
-=======
 	//! Start new sample after some time
 	Timer::getInstance().start(_staticPowerSamplingStartTimer, MS_TO_TICKS(POWER_SAMPLE_BURST_INTERVAL), this);
 }
->>>>>>> 331ad0bc
