/***********************************************************************************
Copyright (c) Nordic Semiconductor ASA
All rights reserved.

Redistribution and use in source and binary forms, with or without modification,
are permitted provided that the following conditions are met:

  1. Redistributions of source code must retain the above copyright notice, this
  list of conditions and the following disclaimer.

  2. Redistributions in binary form must reproduce the above copyright notice, this
  list of conditions and the following disclaimer in the documentation and/or
  other materials provided with the distribution.

  3. Neither the name of Nordic Semiconductor ASA nor the names of other
  contributors to this software may be used to endorse or promote products
  derived from this software without specific prior written permission.

  4. This software must only be used in a processor manufactured by Nordic
  Semiconductor ASA, or in a processor manufactured by a third party that
  is used in combination with a processor manufactured by Nordic Semiconductor.


THIS SOFTWARE IS PROVIDED BY THE COPYRIGHT HOLDERS AND CONTRIBUTORS "AS IS" AND
ANY EXPRESS OR IMPLIED WARRANTIES, INCLUDING, BUT NOT LIMITED TO, THE IMPLIED
WARRANTIES OF MERCHANTABILITY AND FITNESS FOR A PARTICULAR PURPOSE ARE
DISCLAIMED. IN NO EVENT SHALL THE COPYRIGHT HOLDER OR CONTRIBUTORS BE LIABLE FOR
ANY DIRECT, INDIRECT, INCIDENTAL, SPECIAL, EXEMPLARY, OR CONSEQUENTIAL DAMAGES
(INCLUDING, BUT NOT LIMITED TO, PROCUREMENT OF SUBSTITUTE GOODS OR SERVICES;
LOSS OF USE, DATA, OR PROFITS; OR BUSINESS INTERRUPTION) HOWEVER CAUSED AND ON
ANY THEORY OF LIABILITY, WHETHER IN CONTRACT, STRICT LIABILITY, OR TORT
(INCLUDING NEGLIGENCE OR OTHERWISE) ARISING IN ANY WAY OUT OF THE USE OF THIS
SOFTWARE, EVEN IF ADVISED OF THE POSSIBILITY OF SUCH DAMAGE.
************************************************************************************/

#include "radio_control.h"
#include "timer_control.h"
#include "timeslot_handler.h"
#include "rbc_mesh_common.h"
#include "trickle.h"
#include "nrf.h"
#include "nrf_sdm.h"

#include <stdbool.h>
#include <string.h>

#include <drivers/serial.h>

#define RADIO_FIFO_QUEUE_SIZE 8 /* must be power of two */
#define RADIO_FIFO_QUEUE_MASK (RADIO_FIFO_QUEUE_SIZE - 1)

#define RADIO_RX_TIMEOUT                (15080)


#define RADIO_EVENT(evt)  (NRF_RADIO->evt == 1)

//#define RSSI_ENABLE

/** 
* Internal enum denoting radio state. 
*/
typedef enum 
{
    RADIO_STATE_RX,
    RADIO_STATE_TX,
    RADIO_STATE_DISABLED
} radio_state_t;



/*****************************************************************************
* Static globals
*****************************************************************************/

/**
* Global radio state
*/
static radio_state_t radio_state = RADIO_STATE_RX;

/**
* RX buffers
*/
static uint8_t rx_data_buf[512];
static uint8_t* rx_data[2] = {&rx_data_buf[0], &rx_data_buf[256]};
static uint8_t current_rx_buf = 0;

static radio_event_t radio_fifo_queue[RADIO_FIFO_QUEUE_SIZE];

static uint8_t radio_fifo_head;
static uint8_t radio_fifo_tail;

static uint8_t rx_abort_timer_index;


/*****************************************************************************
* Static functions
*****************************************************************************/

static void rx_abort_cb(void);

static bool radio_fifo_full(void)
{
    return ((radio_fifo_tail + RADIO_FIFO_QUEUE_SIZE) == radio_fifo_head);
}

static bool radio_fifo_empty(void)
{
    return (radio_fifo_head == radio_fifo_tail);
}

static uint8_t radio_fifo_get_length(void)
{
    return (radio_fifo_head - radio_fifo_tail) & 0xFF;
}

static uint8_t radio_fifo_put(radio_event_t* evt)
{
    if (radio_fifo_full())
    {
        APP_ERROR_CHECK(NRF_ERROR_NO_MEM);
    }
    
    radio_event_t* head = &radio_fifo_queue[radio_fifo_head & RADIO_FIFO_QUEUE_MASK];
    
    memcpy(head, evt, sizeof(radio_event_t));
    
    return ((radio_fifo_head++) & RADIO_FIFO_QUEUE_MASK);
}

static uint32_t radio_fifo_get(radio_event_t* evt)
{
    if (radio_fifo_empty())
    {
        return NRF_ERROR_NULL;
    }
    
    radio_event_t* tail = &radio_fifo_queue[radio_fifo_tail & RADIO_FIFO_QUEUE_MASK];
    
    memcpy(evt, tail, sizeof(radio_event_t));
    
    ++radio_fifo_tail;
    
    return NRF_SUCCESS;
}


static uint32_t radio_fifo_peek_at(radio_event_t* evt, uint8_t offset)
{
    if (radio_fifo_get_length() < offset)
    {
        return NRF_ERROR_NULL;
    }
    
    radio_event_t* tail = &radio_fifo_queue[(radio_fifo_tail + offset) & RADIO_FIFO_QUEUE_MASK];
    
    memcpy(evt, tail, sizeof(radio_event_t));
    
    return NRF_SUCCESS;
}

static uint32_t radio_fifo_peek(radio_event_t* evt)
{
    return radio_fifo_peek_at(evt, 0);
}

static void radio_fifo_flush(void)
{
    radio_fifo_tail = radio_fifo_head;
}




static void radio_channel_set(uint8_t ch)
{
    if (ch <= 10)
    {
        NRF_RADIO->FREQUENCY = 4 + ch * 2;
    }
    else if (ch <= 36)
    {
        NRF_RADIO->FREQUENCY = 6 + ch * 2;
    }
    else
    {
        uint32_t adv_freqs[] = {2, 26, 80};
        NRF_RADIO->FREQUENCY = adv_freqs[(ch - 37)];
    }
    
    NRF_RADIO->DATAWHITEIV = ch & RADIO_DATAWHITEIV_DATAWHITEIV_Msk;
    
}

static bool radio_will_go_to_disabled_state(void)
{
    radio_event_t current_evt, next_evt;
    radio_fifo_peek_at(&current_evt, 0);
    radio_fifo_peek_at(&next_evt, 1);
    
    return ((radio_fifo_get_length() == 2 && 
        (NRF_RADIO->EVENTS_READY) && !(NRF_RADIO->EVENTS_END)) || 
        (current_evt.channel != next_evt.channel));
}

static void setup_rx_timeout(uint32_t rx_start_time)
{
    rx_abort_timer_index = timer_order_cb_ppi(rx_start_time + RADIO_RX_TIMEOUT, 
        rx_abort_cb, 
        (uint32_t*) &(NRF_RADIO->TASKS_DISABLE));  
}

/**
* One event just finished. Setup next event and propagate an 
* event report to user space
*/
static void radio_transition_end(bool successful_transmission)
{
    /**@NOTE: CRC bug workaround */
    bool crc_status = NRF_RADIO->CRCSTATUS;
    
    /* pop the event that just finished */
    radio_event_t prev_evt;
    radio_fifo_get(&prev_evt);
    bool fly_through_disable = ((NRF_RADIO->SHORTS & 
        (RADIO_SHORTS_DISABLED_RXEN_Msk | RADIO_SHORTS_DISABLED_TXEN_Msk)) > 0);    
    
    current_rx_buf = !current_rx_buf;
    NRF_RADIO->SHORTS = 0;

    DEBUG_RADIO_CLEAR_PIN(PIN_RADIO_STATE_RX);
    DEBUG_RADIO_CLEAR_PIN(PIN_RADIO_STATE_TX);
    
    if (radio_fifo_empty())
    {
        radio_state = RADIO_STATE_DISABLED;
    }
    else
    {
        
        /* Take care of the upcoming event */
        
        bool start_manually = false;
        radio_event_t evt;
        radio_fifo_peek(&evt);
        
        if (evt.start_time > 0)
        {
            uint32_t curr_time = timer_get_timestamp();
            
            if (evt.start_time < curr_time)
            {
                evt.start_time = 0;
            }
        }
        
        if (evt.start_time == 0)
        {
            NRF_RADIO->SHORTS = RADIO_SHORTS_READY_START_Msk;
            
            /* the ready->start shortcut doesn't work when we already are in IDLE */
            if (prev_evt.event_type == evt.event_type &&
                prev_evt.channel == evt.channel)
            {
                start_manually = true;
            }
        }
        else
        {
            timer_order_ppi(evt.start_time, (uint32_t*) &(NRF_RADIO->TASKS_START));
        }
        
        /* setup buffers and addresses */
        if (evt.event_type == RADIO_EVENT_TYPE_RX)
        {
            DEBUG_RADIO_SET_PIN(PIN_RADIO_STATE_RX);
            NRF_RADIO->RXADDRESSES = evt.access_address;
            radio_state = RADIO_STATE_RX;
            
            NRF_RADIO->PACKETPTR = (uint32_t) rx_data[current_rx_buf];
            NRF_RADIO->INTENSET = RADIO_INTENSET_ADDRESS_Msk;
            
            if (evt.start_time != 0)
            {
                setup_rx_timeout(evt.start_time);
            }
            
            /* manually begin ramp up */
            if (!fly_through_disable)
            {
                radio_channel_set(evt.channel);
                NRF_RADIO->TASKS_RXEN = 1;
            }
                
        }
        else
        {
            DEBUG_RADIO_SET_PIN(PIN_RADIO_STATE_TX);
            NRF_RADIO->TXADDRESS = evt.access_address;
            radio_state = RADIO_STATE_TX;
            NRF_RADIO->PACKETPTR = (uint32_t) &evt.packet_ptr[0];  
            NRF_RADIO->INTENCLR = RADIO_INTENCLR_ADDRESS_Msk;
            
            
            /* manually begin ramp up */
            if (!fly_through_disable)
            {
                radio_channel_set(evt.channel);
                NRF_RADIO->TASKS_TXEN = 1;
            }
        }
        
        /* safe to kickstart it now */
        if (start_manually)
        {
            NRF_RADIO->TASKS_START = 1;
        }
            
        
        /* prepare shortcuts for next transmission */
        if (radio_fifo_get_length() == 1)
        {
            NRF_RADIO->SHORTS |= RADIO_SHORTS_END_DISABLE_Msk;
        }
        else
        {
            /* More events after the upcoming one */
            radio_event_t next_evt;
            radio_fifo_peek_at(&next_evt, 1);
            
            if (next_evt.event_type != evt.event_type || 
                next_evt.channel != evt.channel)
            {
                radio_channel_set(next_evt.channel);
                
                NRF_RADIO->SHORTS |= RADIO_SHORTS_END_DISABLE_Msk;
                
                /* make shortcut through disabled to accelerate the process */
                if (next_evt.event_type == RADIO_EVENT_TYPE_RX)
                {
                    NRF_RADIO->SHORTS |= RADIO_SHORTS_DISABLED_RXEN_Msk;
                }
                else /* shortcut to TX */
                {
                    NRF_RADIO->SHORTS |= RADIO_SHORTS_DISABLED_TXEN_Msk;
                }
            }
        }
    }
    
    /* send to super space */
    if (prev_evt.event_type == RADIO_EVENT_TYPE_RX)
    {
        if (successful_transmission && crc_status)
        {
            if (prev_evt.callback.rx != NULL)
            {
                (*prev_evt.callback.rx)(rx_data[!current_rx_buf]);
            }
        }
        else
        {
            if (prev_evt.callback.rx != NULL)
            {
                (*prev_evt.callback.rx)(NULL);
            }
        }
    }
    else
    {
        if (prev_evt.callback.tx != NULL)
        {
            (*prev_evt.callback.tx)();
        }
    }
    
}

static void rx_abort_cb(void)
{
    radio_state = RADIO_STATE_DISABLED;
    rx_abort_timer_index = 0xFF;
    radio_transition_end(false);
}

/*****************************************************************************
* Interface functions
*****************************************************************************/

void radio_init(uint32_t access_address)
{
	/* Reset all states in the radio peripheral */    
    NRF_RADIO->POWER            = ((RADIO_POWER_POWER_Disabled << RADIO_POWER_POWER_Pos) & RADIO_POWER_POWER_Msk);
    NRF_RADIO->POWER            = ((RADIO_POWER_POWER_Enabled  << RADIO_POWER_POWER_Pos) & RADIO_POWER_POWER_Msk);
	
    
    
    /* Set radio configuration parameters */
    NRF_RADIO->TXPOWER      = ((RADIO_TXPOWER_TXPOWER_0dBm << RADIO_TXPOWER_TXPOWER_Pos) & RADIO_TXPOWER_TXPOWER_Msk);
    NRF_RADIO->MODE 	    = ((RADIO_MODE_MODE_Ble_1Mbit << RADIO_MODE_MODE_Pos) & RADIO_MODE_MODE_Msk);

    NRF_RADIO->FREQUENCY 	    = 2;					// Frequency bin 2, 2402MHz, channel 37.
    NRF_RADIO->DATAWHITEIV      = 37;					// NOTE: This value needs to correspond to the frequency being used


    /* Configure Access Address  */
    NRF_RADIO->PREFIX0	    = ((access_address >> 24) & 0x000000FF);
    NRF_RADIO->BASE0 		= ((access_address << 8) & 0xFFFFFF00); 
    NRF_RADIO->TXADDRESS    = 0x00;			    // Use logical address 0 (prefix0 + base0) = 0x8E89BED6 when transmitting
    NRF_RADIO->RXADDRESSES  = 0x01;				// Enable reception on logical address 0 (PREFIX0 + BASE0)

    /* PCNF-> Packet Configuration. Now we need to configure the sizes S0, S1 and length field to match the datapacket format of the advertisement packets. */
    NRF_RADIO->PCNF0 =  (
                          (((1UL) << RADIO_PCNF0_S0LEN_Pos) & RADIO_PCNF0_S0LEN_Msk)    // length of S0 field in bytes 0-1.
                        | (((2UL) << RADIO_PCNF0_S1LEN_Pos) & RADIO_PCNF0_S1LEN_Msk)    // length of S1 field in bits 0-8.
                        | (((6UL) << RADIO_PCNF0_LFLEN_Pos) & RADIO_PCNF0_LFLEN_Msk)    // length of length field in bits 0-8.
                      );

    /* Packet configuration */
    NRF_RADIO->PCNF1 =  (
                          (((37UL)                          << RADIO_PCNF1_MAXLEN_Pos)  & RADIO_PCNF1_MAXLEN_Msk)   // maximum length of payload in bytes [0-255]
                        | (((0UL)                           << RADIO_PCNF1_STATLEN_Pos) & RADIO_PCNF1_STATLEN_Msk)	// expand the payload with N bytes in addition to LENGTH [0-255]
                        | (((3UL)                           << RADIO_PCNF1_BALEN_Pos)   & RADIO_PCNF1_BALEN_Msk)    // base address length in number of bytes.
                        | (((RADIO_PCNF1_ENDIAN_Little)     << RADIO_PCNF1_ENDIAN_Pos)  & RADIO_PCNF1_ENDIAN_Msk)   // endianess of the S0, LENGTH, S1 and PAYLOAD fields.
                        | (((RADIO_PCNF1_WHITEEN_Enabled)   << RADIO_PCNF1_WHITEEN_Pos) & RADIO_PCNF1_WHITEEN_Msk)	// enable packet whitening
                      );

	/* CRC config */
    NRF_RADIO->CRCPOLY = ((0x00065B << RADIO_CRCPOLY_CRCPOLY_Pos) & RADIO_CRCPOLY_CRCPOLY_Msk);    // CRC polynomial function
    NRF_RADIO->CRCCNF = (((RADIO_CRCCNF_SKIPADDR_Skip) << RADIO_CRCCNF_SKIPADDR_Pos) & RADIO_CRCCNF_SKIPADDR_Msk)
                      | (((RADIO_CRCCNF_LEN_Three)      << RADIO_CRCCNF_LEN_Pos)       & RADIO_CRCCNF_LEN_Msk);
  
    NRF_RADIO->CRCINIT = ((0x555555 << RADIO_CRCINIT_CRCINIT_Pos) & RADIO_CRCINIT_CRCINIT_Msk);    // Initial value of CRC
    /* Lock interframe spacing, so that the radio won't send too soon / start RX too early */
    NRF_RADIO->TIFS = 148;
    
    rx_abort_timer_index = 0xFF;
    radio_state = RADIO_STATE_DISABLED;
    radio_fifo_flush();
    NVIC_ClearPendingIRQ(RADIO_IRQn);
    NVIC_EnableIRQ(RADIO_IRQn);
    DEBUG_RADIO_CLEAR_PIN(PIN_RADIO_STATE_RX);
    DEBUG_RADIO_CLEAR_PIN(PIN_RADIO_STATE_TX);
}

void radio_order(radio_event_t* radio_event)
{
    radio_fifo_put(radio_event);
    
    if (radio_state == RADIO_STATE_DISABLED)
    {
        /* order radio right away */
        
        radio_channel_set(radio_event->channel);
        
        NRF_RADIO->SHORTS = RADIO_SHORTS_END_DISABLE_Msk;
        
        if (radio_event->start_time > 0)
        {
            uint32_t curr_time = timer_get_timestamp();
            
            if (radio_event->start_time < curr_time)
            {
                radio_event->start_time = 0;
            }
        }
        
        if (radio_event->event_type == RADIO_EVENT_TYPE_RX)
        {
            NRF_RADIO->PACKETPTR = (uint32_t) rx_data[current_rx_buf]; /* double pointer */
            NRF_RADIO->TASKS_RXEN = 1;
            
            /* if the event is not an "as soon as possible", we setup an RX timeout,
                else the user must do it themselves */
            if (radio_event->start_time != 0)
            {
                setup_rx_timeout(radio_event->start_time);
            }
            
            radio_state = RADIO_STATE_RX;
            NRF_RADIO->INTENSET = RADIO_INTENSET_ADDRESS_Msk;
            DEBUG_RADIO_SET_PIN(PIN_RADIO_STATE_RX);
        }
        else
        {
            NRF_RADIO->PACKETPTR = (uint32_t) &radio_event->packet_ptr[0]; 
            NRF_RADIO->INTENCLR = RADIO_INTENCLR_ADDRESS_Msk; 
            NRF_RADIO->TASKS_TXEN = 1;   
            radio_state = RADIO_STATE_TX;
            DEBUG_RADIO_SET_PIN(PIN_RADIO_STATE_TX);
        }
        
        if (radio_event->start_time == 0)
        {
            NRF_RADIO->SHORTS |= RADIO_SHORTS_READY_START_Msk;
        }
        else
        {
            timer_order_ppi(radio_event->start_time, (uint32_t*) &(NRF_RADIO->TASKS_START));
        }
        
        NRF_RADIO->INTENSET = RADIO_INTENSET_END_Msk;
        
    }
    else
    {
        //NRF_RADIO->INTENSET = RADIO_INTENSET_END_Msk;
        /* queue the event */
        
        if (!radio_will_go_to_disabled_state())
        {
            uint8_t queue_length = radio_fifo_get_length();
            
            if (queue_length == 2) 
            {
                /* this event will come straight after the current */
                
                /* get current event */
                radio_event_t ev;
                radio_fifo_peek(&ev);
                
                /* setup shorts */
                if (ev.event_type == radio_event->event_type)
                {
                    NRF_RADIO->SHORTS &= ~(RADIO_SHORTS_END_DISABLE_Msk);
                }
                else if (radio_event->event_type == RADIO_EVENT_TYPE_RX)
                {
                    NRF_RADIO->SHORTS |= RADIO_SHORTS_DISABLED_RXEN_Msk;
<<<<<<< HEAD
//	    		    LOGi("Enable RSSI");
//			        radio_rssi_enable();
=======
#ifdef RSSI_ENABLE
	    		LOGi("Enable RSSI");
			radio_rssi_enable();
#endif
>>>>>>> 39001fb2
                }
                else /* going to TX */
                {
                    NRF_RADIO->SHORTS |= RADIO_SHORTS_DISABLED_TXEN_Msk;
                }
            }
        }   
    }
}



void radio_disable(void)
{
    DEBUG_RADIO_CLEAR_PIN(PIN_RADIO_STATE_RX);
    DEBUG_RADIO_CLEAR_PIN(PIN_RADIO_STATE_TX);
    radio_fifo_flush();
    NRF_RADIO->SHORTS = 0;
    NRF_RADIO->INTENCLR = 0xFFFFFFFF;
    NRF_RADIO->TASKS_DISABLE = 1;
    radio_state = RADIO_STATE_DISABLED;
    if (rx_abort_timer_index != 0xFF)
        timer_abort(rx_abort_timer_index);
}
        
/**
* IRQ handler for radio. Sends the radio around the state machine, ensuring secure radio state changes
*/
void radio_event_handler(void)
{
    if (RADIO_EVENT(EVENTS_END))
    {
        NRF_RADIO->EVENTS_END = 0;
        radio_transition_end(true);
    }
    switch (radio_state)
    {
        case RADIO_STATE_RX:
            if (RADIO_EVENT(EVENTS_ADDRESS) && rx_abort_timer_index != 0xFF)
            {
                timer_abort(rx_abort_timer_index);
            }
            
        case RADIO_STATE_TX:
        
            
            break;
        
        case RADIO_STATE_DISABLED:
            
            break;
    }
    
    NRF_RADIO->EVENTS_READY = 0;
    NRF_RADIO->EVENTS_ADDRESS = 0;
    NRF_RADIO->EVENTS_PAYLOAD = 0;
    NRF_RADIO->EVENTS_END = 0;
    NRF_RADIO->EVENTS_DISABLED = 0;
}
        
void radio_rssi_enable (void)
{
	NRF_RADIO->EVENTS_RSSIEND = 0;
	NRF_RADIO->SHORTS |= RADIO_SHORTS_ADDRESS_RSSISTART_Msk;
}

#define RADIO_RSSI_INVALID 3
uint8_t radio_rssi_get (void)
{
	static uint8_t sample;

	/* First check if sample is available */
	if (NRF_RADIO->EVENTS_RSSIEND != 0)
	{
		sample = (NRF_RADIO->RSSISAMPLE & RADIO_RSSISAMPLE_RSSISAMPLE_Msk);
	}
	else
	{
		sample = RADIO_RSSI_INVALID;
	}

	/* Clear event */
	NRF_RADIO->EVENTS_RSSIEND = 0;

	return sample;
}

<|MERGE_RESOLUTION|>--- conflicted
+++ resolved
@@ -526,15 +526,10 @@
                 else if (radio_event->event_type == RADIO_EVENT_TYPE_RX)
                 {
                     NRF_RADIO->SHORTS |= RADIO_SHORTS_DISABLED_RXEN_Msk;
-<<<<<<< HEAD
-//	    		    LOGi("Enable RSSI");
-//			        radio_rssi_enable();
-=======
 #ifdef RSSI_ENABLE
 	    		LOGi("Enable RSSI");
 			radio_rssi_enable();
 #endif
->>>>>>> 39001fb2
                 }
                 else /* going to TX */
                 {
