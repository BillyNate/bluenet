--- conflicted
+++ resolved
@@ -25,14 +25,10 @@
 
 	PowerService(BLEpp::Nrf51822BluetoothStack& stack, ADC &adc, Storage &storage, RealTimeClock &clock);
 
-<<<<<<< HEAD
-	static PowerService& createService(BLEpp::Nrf51822BluetoothStack& stack, ADC &adc, Storage &storage);
-=======
 	void addSpecificCharacteristics();
 
 	static PowerService& createService(BLEpp::Nrf51822BluetoothStack& stack, ADC &adc, Storage &storage,
 			RealTimeClock &clock);
->>>>>>> 4f5f4174
 	
 	void loop();
 protected:
