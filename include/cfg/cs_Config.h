--- conflicted
+++ resolved
@@ -69,11 +69,6 @@
 //! TODO: make into build configuration value?
 #define CURRENT_LIMIT							 0
 
-<<<<<<< HEAD
-#define STORAGE_REQUEST_BUFFER_SIZE              5
-
-#define FACTORY_RESET_CODE                       0xdeadbeef
-=======
 #define CS_ADC_MAX_PINS                          2
 #define CS_ADC_TIMER                             NRF_TIMER1
 #define CS_ADC_PPI_CHANNEL                       7
@@ -91,4 +86,5 @@
 #define POWER_SAMPLE_CONT_NUM_SAMPLES            80 //! Number of voltage and current samples in the buffer, written by ADC, read by power service
 
 #define STORAGE_REQUEST_BUFFER_SIZE              5
->>>>>>> bfcffe4b
+
+#define FACTORY_RESET_CODE                       0xdeadbeef