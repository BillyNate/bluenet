/**
 * Author: Anne van Rossum
 * Copyright: Distributed Organisms B.V. (DoBots)
 * Date: Nov 26, 2014
 * License: LGPLv3+, Apache License, or MIT, your choice
 */
#pragma once

/* Service UUIDs
 *
 * Note: The last 4 digits of the first tuple should be 0. They will be used
 *       by the characteristic to set its UUID.
 *
 * E.g.: General Service UUID            -> f5f90000-59f9-11e4-aa15-123b93f75cba
 *       Temperature Characteristic UUID -> f5f90000-59f9-11e4-aa15-123b93f75cba ||
 *       								        0001
 *       								 -> f5f90001-59f9-11e4-aa15-123b93f75cba
 */

#define POWER_UUID                          "5b8d0000-6f20-11e4-b116-123b93f75cba"
#define GENERAL_UUID                        "f5f90000-59f9-11e4-aa15-123b93f75cba"
#define INDOORLOCALISATION_UUID             "7e170000-429c-41aa-83d7-d91220abeb33"
#define ALERT_UUID                          "33690000-2a0a-11e5-b345-feff819cdc9f"
<<<<<<< HEAD
#define SCHEDULE_UUID                       "96d20000-4bcf-11e5-885d-feff819cdc9f"
=======
#define DEVICE_INFORMATION_UUID             "180a"
>>>>>>> 15572901

/* Characteristic UUIDs */

enum PowerCharacteristicsIDs {
	PWM_UUID                                = 0x1,
	SAMPLE_CURRENT_UUID                     = 0x2,
	CURRENT_CURVE_UUID                      = 0x3,
	CURRENT_CONSUMPTION_UUID                = 0x4,
	CURRENT_LIMIT_UUID                      = 0x5,
};

enum GeneralCharacteristicsIDs {
	TEMPERATURE_UUID                        = 0x1,
//	UNUSED                                  = 0x2,
//	UNUSED                                  = 0x3,
//	UNUSED                                  = 0x4,
	RESET_UUID                              = 0x5,
	MESH_UUID                               = 0x6,
	SET_CONFIGURATION_UUID                  = 0x7,
	SELECT_CONFIGURATION_UUID               = 0x8,
	GET_CONFIGURATION_UUID                  = 0x9,
};

enum IndoorLocalizationCharacteristicsIDs {
	RSSI_UUID                               = 0x1,
	TRACKED_DEVICE_UUID                     = 0x2,
	SCAN_DEVICE_UUID                        = 0x3,
	LIST_DEVICE_UUID                        = 0x4,
	TRACKED_DEVICE_LIST_UUID                = 0x5,
};

enum AlertCharacteristicsIDs {
	SUPPORTED_NEW_ALERT_UUID                = 0x1,
	NEW_ALERT_UUID                          = 0x2,
	SUPPORTED_UNREAD_ALERT_UUID             = 0x3,
	UNREAD_ALERT_UUID                       = 0x4,
	ALERT_CONTROL_POINT_UUID                = 0x5,
};

enum ScheduleCharacteristicsIDs {
	CURRENT_TIME_UUID                       = 0x1,
};<|MERGE_RESOLUTION|>--- conflicted
+++ resolved
@@ -21,11 +21,8 @@
 #define GENERAL_UUID                        "f5f90000-59f9-11e4-aa15-123b93f75cba"
 #define INDOORLOCALISATION_UUID             "7e170000-429c-41aa-83d7-d91220abeb33"
 #define ALERT_UUID                          "33690000-2a0a-11e5-b345-feff819cdc9f"
-<<<<<<< HEAD
 #define SCHEDULE_UUID                       "96d20000-4bcf-11e5-885d-feff819cdc9f"
-=======
 #define DEVICE_INFORMATION_UUID             "180a"
->>>>>>> 15572901
 
 /* Characteristic UUIDs */
 
