/*
 * Author: Dominik Egger
 * Copyright: Distributed Organisms B.V. (DoBots)
 * Date: May 11, 2015
 * License: LGPLv3+
 */
#pragma once

#include <drivers/cs_Serial.h>
#include <structs/buffer/cs_StreamBuffer.h>

#include <ble/cs_Stack.h>
#include <util/cs_Utils.h>

#include <events/cs_EventTypes.h>
#include <events/cs_EventDispatcher.h>

#include <ble/cs_UUID.h>
#include <drivers/cs_Storage.h>

/** Configuration types
 *
 * Use in the characteristic to read and write configurations in <CommonService>.
 */
enum ConfigurationTypes {
	CONFIG_NAME_UUID                        = Configuration_Base,
	CONFIG_DEVICE_TYPE_UUID                 = 0x01,
	CONFIG_ROOM_UUID                        = 0x02,
	CONFIG_FLOOR_UUID                       = 0x03,
	CONFIG_NEARBY_TIMEOUT_UUID              = 0x04,
	CONFIG_PWM_FREQ_UUID                    = 0x05,
	CONFIG_IBEACON_MAJOR                    = 0x06,
	CONFIG_IBEACON_MINOR                    = 0x07,
	CONFIG_IBEACON_UUID                     = 0x08,
	CONFIG_IBEACON_RSSI                     = 0x09,
	CONFIG_WIFI_SETTINGS                    = 0x0A, //! 10
	CONFIG_TX_POWER                         = 0x0B, //! 11
	CONFIG_ADV_INTERVAL                     = 0x0C, //! 12
	CONFIG_PASSKEY							= 0x0D, //! 13
	CONFIG_MIN_ENV_TEMP                     = 0x0E, //! 14
	CONFIG_MAX_ENV_TEMP                     = 0x0F, //! 15
	CONFIG_SCAN_DURATION                    = 0x10, //! 16
	CONFIG_SCAN_SEND_DELAY                  = 0x11, //! 17
	CONFIG_SCAN_BREAK_DURATION              = 0x12, //! 18
	CONFIG_BOOT_DELAY                       = 0x13, //! 19
	CONFIG_MAX_CHIP_TEMP                    = 0x14, //! 20
	CONFIG_SCAN_FILTER                      = 0x15, //! 21
	CONFIG_SCAN_FILTER_SEND_FRACTION        = 0x16, //! 22
<<<<<<< HEAD
	CONFIG_SAMPLING_INTERVAL                = 0x17, //! 23
	CONFIG_SAMPLING_TIME                    = 0x18, //! 24
=======
	CONFIG_RESET_COUNTER					= 0x19, //! 25
>>>>>>> 2b3976c4
	CONFIG_TYPES
};

using namespace BLEpp;

/**
 * Load settings from and save settings to persistent storage.
 */
class Settings {

private:
	Settings();

	//! This class is singleton, deny implementation
	Settings(Settings const&);
	//! This class is singleton, deny implementation
	void operator=(Settings const &);

public:
	static Settings& getInstance() {
		static Settings instance;
		return instance;
	}

	//	void writeToStorage(uint8_t type, StreamBuffer<uint8_t>* streamBuffer) {
	void writeToStorage(uint8_t type, uint8_t* payload, uint8_t length, bool persistent = true);

	bool readFromStorage(uint8_t type, StreamBuffer<uint8_t>* streamBuffer);

	ps_configuration_t& getConfig();

	ps_state_vars_t& getStateVars();

	/** Get a handle to the persistent storage struct and load it from FLASH.
	 *
	 * Persistent storage is implemented in FLASH. Just as with SSDs, it is important to realize that
	 * writing less than a minimal block strains the memory just as much as flashing the entire block.
	 * Hence, there is an entire struct that can be filled and flashed at once.
	 */
	void loadPersistentStorage();

	/** Save to FLASH.
	 */
	void savePersistentStorage();

	void readStateVars();
	void writeStateVars();

//	void ConfigHelper::enable(ps_storage_id id, uint16_t size) {
//		Storage::getInstance().getHandle(id, _storageHandles[id]);
//		loadPersistentStorage(_storageHandles[id], );
//	}

	/** Retrieve the Bluetooth name from the object representing the BLE stack.
	 *
	 * @return name of the device
	 */
	std::string & getBLEName();

	/** Write the Bluetooth name to the object representing the BLE stack.
	 *
	 * This updates the Bluetooth name immediately, however, it does not update the name persistently. It
	 * has to be written to FLASH in that case.
	 */
	void setBLEName(const std::string &name, bool persistent = true);

	bool getStateVar(uint8_t type, uint32_t& target);
	bool setStateVar(uint8_t type, uint32_t& target);
protected:
	//	pstorage_handle_t _storageHandles[PS_ID_TYPES];
	//	ps_configuration_t* _storageStructs[PS_ID_TYPES];

	//! handle to storage (required to write to and read from FLASH)
	pstorage_handle_t _storageHandle;

	pstorage_handle_t _stateVarsHandle;

	//! struct that storage object understands
	ps_configuration_t _storageStruct;

	ps_state_vars_t _stateVars;

	//! non-persistent configuration options
	std::string _wifiSettings;

	/*
	 * Writes value from storage to streambuffer
	 */
	bool getUint16(uint8_t type, StreamBuffer<uint8_t>* streamBuffer, uint32_t value, uint16_t defaultValue);
	bool getInt8(uint8_t type, StreamBuffer<uint8_t>* streamBuffer, int32_t value, int8_t defaultValue);
	bool getUint8(uint8_t type, StreamBuffer<uint8_t>* streamBuffer, uint32_t value, uint8_t defaultValue);

	bool setUint16(uint8_t type, uint8_t* payload, uint8_t length, bool persistent, uint32_t& target);
	bool setInt8(uint8_t type, uint8_t* payload, uint8_t length, bool persistent, int32_t& target);
	bool setUint8(uint8_t type, uint8_t* payload, uint8_t length, bool persistent, uint32_t& target);

	bool getStateVar(uint8_t type, StreamBuffer<uint8_t>* streamBuffer, uint32_t value, uint32_t defaultValue);
	bool setStateVar(uint8_t type, uint8_t* payload, uint8_t length, bool persistent, uint32_t& target);
};

<|MERGE_RESOLUTION|>--- conflicted
+++ resolved
@@ -46,12 +46,7 @@
 	CONFIG_MAX_CHIP_TEMP                    = 0x14, //! 20
 	CONFIG_SCAN_FILTER                      = 0x15, //! 21
 	CONFIG_SCAN_FILTER_SEND_FRACTION        = 0x16, //! 22
-<<<<<<< HEAD
-	CONFIG_SAMPLING_INTERVAL                = 0x17, //! 23
-	CONFIG_SAMPLING_TIME                    = 0x18, //! 24
-=======
 	CONFIG_RESET_COUNTER					= 0x19, //! 25
->>>>>>> 2b3976c4
 	CONFIG_TYPES
 };
 
