/**
 * Author: Dominik Egger
 * Copyright: Distributed Organisms B.V. (DoBots)
 * Date: May 6, 2015
 * License: LGPLv3+
 */
#pragma once

#include <cstddef>

#include <ble_gap.h>

#include <third/protocol/rbc_mesh.h>

#include <structs/cs_ScanResult.h>

<<<<<<< HEAD
enum MeshChannels {
	HUB_CHANNEL        = 1,
	DATA_CHANNEL       = 2,
};
=======
//! device messages
//! TODO: should be an enum?
#define EVENT_MESSAGE 0
#define POWER_MESSAGE 1
#define BEACON_MESSAGE 2
>>>>>>> 6ecbb7e2

enum MeshMessageTypes {
	// data channel messages
	EVENT_MESSAGE      = 0, // this one might make more sense on the hub channel
	POWER_MESSAGE      = 1,
	BEACON_MESSAGE     = 2,
	COMMAND_MESSAGE    = 3,
	CONFIG_MESSAGE     = 4,

	// hub channel messages
	SCAN_MESSAGE       = 101,
};

<<<<<<< HEAD
enum CommandTypes {
	SCAN_START         = 1,
};
=======
//! hub messages
#define SCAN_MESSAGE 101
>>>>>>> 6ecbb7e2

// broadcast address is defined as 00:00:00:00:00:00
#define BROADCAST_ADDRESS {}

#define MAX_MESH_MESSAGE_LEN RBC_MESH_VALUE_MAX_LEN
#define MAX_MESH_MESSAGE_PAYLOAD_LENGTH MAX_MESH_MESSAGE_LEN - BLE_GAP_ADDR_LEN - sizeof(uint16_t)

#define MAX_EVENT_MESH_MESSAGE_DATA_LENGTH MAX_MESH_MESSAGE_PAYLOAD_LENGTH - sizeof(uint16_t)
struct __attribute__((__packed__)) event_mesh_message_t {
	uint16_t event;
//	uint8_t data[MAX_EVENT_MESH_MESSAGE_DATA_LENGTH];
};

// TODO: use command message instead
struct __attribute__((__packed__)) power_mesh_message_t {
	uint8_t pwmValue;
};

struct __attribute__((__packed__)) beacon_mesh_message_t {
	uint16_t major;
	uint16_t minor;
	ble_uuid128_t uuid;
	int8_t rssi;
};

#define COMMAND_MM_HEADER_SIZE 2
struct __attribute__((__packed__)) command_mesh_message_t {
	uint16_t commandType;
	uint8_t params[MAX_MESH_MESSAGE_PAYLOAD_LENGTH - COMMAND_MM_HEADER_SIZE];
};

#define CONFIG_MM_HEADER_SIZE 4
struct __attribute__((__packed__)) config_mesh_message_t {
	uint8_t type;
	uint8_t reserved; //! reserved for byte alignment
	uint16_t length;
	uint8_t payload[MAX_MESH_MESSAGE_PAYLOAD_LENGTH - CONFIG_MM_HEADER_SIZE];
};

struct __attribute__((__packed__)) device_mesh_header_t {
	uint8_t targetAddress[BLE_GAP_ADDR_LEN];
	uint16_t messageType;
};

struct __attribute__((__packed__)) device_mesh_message_t {
	device_mesh_header_t header;
	union {
		uint8_t payload[MAX_MESH_MESSAGE_PAYLOAD_LENGTH];
		event_mesh_message_t evtMsg;
		power_mesh_message_t powerMsg;
		beacon_mesh_message_t beaconMsg;
		command_mesh_message_t commandMsg;
		config_mesh_message_t configMsg;
	};
};

#define NR_DEVICES_PER_MESSAGE SR_MAX_NR_DEVICES
//#define NR_DEVICES_PER_MESSAGE 1
//#define NR_DEVICES_PER_MESSAGE 10
struct __attribute__((__packed__)) scan_mesh_message_t {
	uint8_t numDevices;
	peripheral_device_t list[NR_DEVICES_PER_MESSAGE];
};

struct __attribute__((__packed__)) hub_mesh_header_t {
	uint8_t sourceAddress[BLE_GAP_ADDR_LEN];
	uint16_t messageType;
};

struct __attribute__((__packed__)) test_mesh_message_t {
	uint32_t counter;
};

struct __attribute__((__packed__)) hub_mesh_message_t {
	hub_mesh_header_t header;
	union {
		uint8_t payload[MAX_MESH_MESSAGE_PAYLOAD_LENGTH];
		scan_mesh_message_t scanMsg;
		test_mesh_message_t testMsg;
	};
};
<|MERGE_RESOLUTION|>--- conflicted
+++ resolved
@@ -14,41 +14,28 @@
 
 #include <structs/cs_ScanResult.h>
 
-<<<<<<< HEAD
 enum MeshChannels {
 	HUB_CHANNEL        = 1,
 	DATA_CHANNEL       = 2,
 };
-=======
-//! device messages
-//! TODO: should be an enum?
-#define EVENT_MESSAGE 0
-#define POWER_MESSAGE 1
-#define BEACON_MESSAGE 2
->>>>>>> 6ecbb7e2
 
 enum MeshMessageTypes {
-	// data channel messages
-	EVENT_MESSAGE      = 0, // this one might make more sense on the hub channel
+	//! data channel messages
+	EVENT_MESSAGE      = 0, //! this one might make more sense on the hub channel
 	POWER_MESSAGE      = 1,
 	BEACON_MESSAGE     = 2,
 	COMMAND_MESSAGE    = 3,
 	CONFIG_MESSAGE     = 4,
 
-	// hub channel messages
+	//! hub channel messages
 	SCAN_MESSAGE       = 101,
 };
 
-<<<<<<< HEAD
 enum CommandTypes {
 	SCAN_START         = 1,
 };
-=======
-//! hub messages
-#define SCAN_MESSAGE 101
->>>>>>> 6ecbb7e2
 
-// broadcast address is defined as 00:00:00:00:00:00
+//! broadcast address is defined as 00:00:00:00:00:00
 #define BROADCAST_ADDRESS {}
 
 #define MAX_MESH_MESSAGE_LEN RBC_MESH_VALUE_MAX_LEN
@@ -60,7 +47,7 @@
 //	uint8_t data[MAX_EVENT_MESH_MESSAGE_DATA_LENGTH];
 };
 
-// TODO: use command message instead
+//! TODO: use command message instead
 struct __attribute__((__packed__)) power_mesh_message_t {
 	uint8_t pwmValue;
 };
