--- conflicted
+++ resolved
@@ -10,7 +10,6 @@
 
 // TODO Dominik: how about moving the Service UUIDs here too
 //   or at least make a similar config file?
-// TODO Anne: always use spaces rather than tabs in column-wise enumerations
 
 enum {
 	PWM_UUID                                = 0x1,
@@ -21,18 +20,11 @@
 };
 
 enum {
-<<<<<<< HEAD
-	TEMPERATURE_UUID						= 0x1,
-	CHANGE_NAME_UUID						= 0x2,
-	DEVICE_TYPE_UUID						= 0x3,
-	ROOM_UUID							= 0x4,
-	FIRMWARE_UUID							= 0x5,
-=======
 	TEMPERATURE_UUID                        = 0x1,
 	CHANGE_NAME_UUID                        = 0x2,
 	DEVICE_TYPE_UUID                        = 0x3,
 	ROOM_UUID                               = 0x4,
->>>>>>> 186e84df
+	FIRMWARE_UUID                           = 0x5,
 };
 
 enum {
