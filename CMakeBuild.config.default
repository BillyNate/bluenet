--- conflicted
+++ resolved
@@ -68,16 +68,9 @@
 POWER_SERVICE=1
 SCHEDULE_SERVICE=0
 
-<<<<<<< HEAD
-# In order for everything to fit on the Crownstone, we disable the indoor service.
-INDOOR_SERVICE=0
-
-
-=======
 # We disable the indoor service so the code fits on the NRF51822
 INDOOR_SERVICE=0
 
->>>>>>> 7cd1ca4f
 # Enable or disable characteristics
 # Crownstone Service
 CHAR_CONTROL=1
