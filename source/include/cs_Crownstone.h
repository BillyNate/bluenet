--- conflicted
+++ resolved
@@ -315,15 +315,12 @@
 	 */
 	void increaseResetCounter();
 
-<<<<<<< HEAD
+	// Keep the board config in memory, so other classes can store a pointer to it.
+	boards_config_t _boardsConfig;
 
 	// --------------------------------------------------------
 	// ------------------ firmware components -----------------
 	// --------------------------------------------------------
-=======
-	// Keep the board config in memory, so other classes can store a pointer to it.
-	boards_config_t _boardsConfig;
->>>>>>> 06db98d6
 
 	// drivers
 	Stack* _stack;
