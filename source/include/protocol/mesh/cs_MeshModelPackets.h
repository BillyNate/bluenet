/**
 * Author: Crownstone Team
 * Copyright: Crownstone (https://crownstone.rocks)
 * Date: 7 May., 2019
 * License: LGPLv3+, Apache License 2.0, and/or MIT (triple-licensed)
 */

#pragma once

#include <mesh/cs_MeshDefines.h>
#include <protocol/cs_Typedefs.h>
#include <protocol/cs_CmdSource.h>
#include <protocol/cs_AssetFilterPackets.h>

/**
 * Message opcodes.
 *
 * Must be in the range 0xC0 - 0xFF
 * See access_opcode_t
 */
enum cs_mesh_model_opcode_t {
	CS_MESH_MODEL_OPCODE_MSG = 0xC0,
	CS_MESH_MODEL_OPCODE_UNICAST_RELIABLE_MSG = 0xC1,
	CS_MESH_MODEL_OPCODE_UNICAST_REPLY = 0xC2,
	CS_MESH_MODEL_OPCODE_MULTICAST_RELIABLE_MSG = 0xC3,
	CS_MESH_MODEL_OPCODE_MULTICAST_REPLY = 0xC4,
};

/**
 * Max message size.
 * When you send packets that are longer than 15 bytes (including opCode of 1-3B, and MIC of 4 or 8B), they will be sent
 * as segmented packets of 12 byte each.
 * See https://devzone.nordicsemi.com/f/nordic-q-a/32854/max-size-of-data-to-send-from-one-node-to-other-ble-mesh
 * The minimum advertising interval that mesh are using now is 20ms, so each advertisement / segment, takes 20ms.
 */
#define MAX_MESH_MSG_SIZE (3 * 12 - 4 - 3)
#define MAX_MESH_MSG_NON_SEGMENTED_SIZE (15 - 4 - 3)

/**
 * Size of the header of each mesh model message.
 * 1B for the message type.
 */
#define MESH_HEADER_SIZE 1

enum cs_mesh_model_msg_type_t {
	CS_MESH_MODEL_TYPE_TEST                      = 0,  // Payload: cs_mesh_model_msg_test_t
	CS_MESH_MODEL_TYPE_ACK                       = 1,  // Payload: none
	CS_MESH_MODEL_TYPE_CMD_TIME                  = 3,  // Payload: cs_mesh_model_msg_time_t
	CS_MESH_MODEL_TYPE_CMD_NOOP                  = 4,  // Payload: none
	CS_MESH_MODEL_TYPE_CMD_MULTI_SWITCH          = 5,  // Payload: cs_mesh_model_msg_multi_switch_item_t
//	CS_MESH_MODEL_TYPE_CMD_KEEP_ALIVE_STATE      = 6,  // Payload: keep_alive_state_item_t
//	CS_MESH_MODEL_TYPE_CMD_KEEP_ALIVE            = 7,  // Payload: none
	CS_MESH_MODEL_TYPE_STATE_0                   = 8,  // Payload: cs_mesh_model_msg_state_0_t
	CS_MESH_MODEL_TYPE_STATE_1                   = 9,  // Payload: cs_mesh_model_msg_state_1_t
	CS_MESH_MODEL_TYPE_PROFILE_LOCATION          = 10, // Payload: cs_mesh_model_msg_profile_location_t
	CS_MESH_MODEL_TYPE_SET_BEHAVIOUR_SETTINGS    = 11, // Payload: behaviour_settings_t
	CS_MESH_MODEL_TYPE_TRACKED_DEVICE_REGISTER   = 12, // Payload: cs_mesh_model_msg_device_register_t
	CS_MESH_MODEL_TYPE_TRACKED_DEVICE_TOKEN      = 13, // Payload: cs_mesh_model_msg_device_token_t
	CS_MESH_MODEL_TYPE_SYNC_REQUEST              = 14, // Payload: cs_mesh_model_msg_sync_request_t
//	CS_MESH_MODEL_TYPE_SYNC_RESPONSE             = 15, // Payload: cs_mesh_model_msg_sync_response_t
	CS_MESH_MODEL_TYPE_TRACKED_DEVICE_LIST_SIZE  = 16, // Payload: cs_mesh_model_msg_device_list_size_t
	CS_MESH_MODEL_TYPE_STATE_SET                 = 17, // Payload: cs_mesh_model_msg_state_header_ext_t + payload
	CS_MESH_MODEL_TYPE_RESULT                    = 18, // Payload: cs_mesh_model_msg_result_header_t + payload
	CS_MESH_MODEL_TYPE_SET_IBEACON_CONFIG_ID     = 19, // Payload: set_ibeacon_config_id_packet_t
	CS_MESH_MODEL_TYPE_TRACKED_DEVICE_HEARTBEAT  = 20, // Payload: cs_mesh_model_msg_device_heartbeat_t
	CS_MESH_MODEL_TYPE_RSSI_PING                 = 21, // Payload: rssi_ping_message_t                             Only used in MeshTopologyResearch
	CS_MESH_MODEL_TYPE_TIME_SYNC                 = 22, // Payload: cs_mesh_model_msg_time_sync_t                   Only used in MeshTopologyResearch
	CS_MESH_MODEL_TYPE_NEAREST_WITNESS_REPORT    = 23, // Payload: nearest_witness_report_t                        Only used in NearestCrownstone
	CS_MESH_MODEL_TYPE_RSSI_DATA                 = 24, // Payload: rssi_data_message_t
	CS_MESH_MODEL_TYPE_STONE_MAC                 = 25, // Payload: cs_mesh_model_msg_stone_mac_t
	CS_MESH_MODEL_TYPE_ASSET_FILTER_VERSION      = 26, // Payload: cs_mesh_model_msg_asset_filter_version_t
	CS_MESH_MODEL_TYPE_ASSET_RSSI_MAC            = 27, // Payload: cs_mesh_model_msg_asset_rssi_mac_t

	CS_MESH_MODEL_TYPE_UNKNOWN                   = 255
};

struct __attribute__((__packed__)) cs_mesh_model_msg_test_t {
	uint32_t counter;
#if MESH_MODEL_TEST_MSG == 2
//	uint8_t dummy[3]; // non segmented
//	uint8_t dummy[12]; // 2 segments
	uint8_t dummy[24]; // 3 segments
#else
	uint8_t dummy[3]; // non segmented
#endif
};

struct __attribute__((__packed__)) cs_mesh_model_msg_time_t {
	uint32_t timestamp;
};

struct __attribute__((__packed__)) cs_mesh_model_msg_profile_location_t {
	uint8_t profile;
	uint8_t location;
};

struct __attribute__((__packed__)) cs_mesh_model_msg_state_0_t {
	uint8_t switchState;
	uint8_t flags;
	int8_t powerFactor;
	int16_t powerUsageReal;
	uint16_t partialTimestamp;
};

struct __attribute__((__packed__)) cs_mesh_model_msg_state_1_t {
	int8_t temperature;
	int32_t energyUsed;
	uint16_t partialTimestamp;
};

struct __attribute__((__packed__)) cs_mesh_model_msg_multi_switch_item_t {
	stone_id_t id;
	uint8_t switchCmd;
	uint16_t delay = 0; // Deprecated, set to 0 or backwards compatibility.
	cmd_source_with_counter_t source;
};

struct __attribute__((__packed__)) cs_mesh_model_msg_device_register_t {
	device_id_t deviceId;
	uint8_t locationId;
	uint8_t profileId;
	int8_t rssiOffset;
	uint8_t flags;
	uint8_t accessLevel;
};

struct __attribute__((__packed__)) cs_mesh_model_msg_device_token_t {
	device_id_t deviceId;
	uint8_t deviceToken[TRACKED_DEVICE_TOKEN_SIZE];
	uint16_t ttlMinutes;
};

struct __attribute__((__packed__)) cs_mesh_model_msg_device_heartbeat_t {
	device_id_t deviceId;
	uint8_t locationId;
	uint8_t ttlMinutes;
};

struct __attribute__((__packed__)) cs_mesh_model_msg_device_list_size_t {
	uint8_t listSize;
};

struct __attribute__((__packed__)) cs_mesh_model_msg_sync_request_t {
	/**
	 * ID of crownstone that requests the data
	 *
	 * Not really necessary, as the source address is also the crownstone id.
	 */
	stone_id_t id;
	union __attribute__((__packed__)) {
		struct __attribute__((packed)) {
			bool time           : 1;
			bool trackedDevices : 1;
		} bits;
		uint32_t bitmask;
	};
};

struct __attribute__((__packed__)) cs_mesh_model_msg_state_header_t {
	uint8_t type;                 // Shortened version of CS_TYPE
	uint8_t id : 6;               // Shortened version of state id.
	uint8_t persistenceMode : 2;  // Shortened version of peristenceMode.
};

struct __attribute__((__packed__)) cs_mesh_model_msg_state_header_ext_t {
	cs_mesh_model_msg_state_header_t header;
	uint8_t accessLevel : 3;      // Shortened version of access level.
	uint8_t sourceId : 5;         // Shortened version of source.
};

struct __attribute__((__packed__)) cs_mesh_model_msg_result_header_t {
	uint8_t msgType; // Mesh msg type of which this is the result.
	uint8_t retCode;
};

/**
 * Packed version of time_sync_message_t.
 */
struct __attribute__((__packed__)) cs_mesh_model_msg_time_sync_t {
	uint32_t posix_s;        // Seconds since epoch.
	uint16_t posix_ms : 10;  // Milliseconds passed since posix_s.
	uint8_t version : 6;     // Synchronization version,
	bool overrideRoot : 1;   // Whether this time overrides the root time.
	uint8_t reserved : 7;    // @arend maybe use these bits to increase version size.
};

/**
 * Packed version of NearestWitnessReport.
 */
struct __attribute__((__packed__)) nearest_witness_report_t {
	uint8_t trackableDeviceMac[6];
	int8_t rssi;
};

/**
 * Sent from a crownstone when it has too little rssi information from
 * its neighbors.
 */
struct __attribute__((__packed__)) rssi_ping_message_t {

};

/**
 * The data in this packet contains information about a
 * bluetooth channel between this crownstone and the one
 * with id sender_id.
 */
struct __attribute__((__packed__)) rssi_data_t {
	/**
	 * variance of the given channel, rounded to intervals:
	 * 0: [ 0  - 2^2)
	 * 1: [ 2^2  - 4^2)
	 * 2: [ 4^2  - 6^2)
	 * 3: [ 6^2 -  8^2)
	 * 4: [ 8^2 - 10^2)
	 * 5: [10^2 - 15^2)
	 * 6: [15^2 - 20^2)
	 * 7: 20^2 and over
	 */
	uint16_t variance : 3;

	/**
	 * absolute value of the average rssi
	 */
	uint16_t rssi : 7;

	/**
	 * a samplecount == 0x111111, indicates the channel had
	 * at least 2^6-1 == 63 samples.
	 */
	uint16_t sampleCount : 6;
};

struct __attribute__((__packed__)) rssi_data_message_t {
	stone_id_t sender_id;
	rssi_data_t channel37;
	rssi_data_t channel38;
	rssi_data_t channel39;
};

struct __attribute__((__packed__)) cs_mesh_model_msg_stone_mac_t {
	uint8_t type; // 0 = request, 1 = reply.
	uint8_t mac[MAC_ADDRESS_LEN];
};

struct __attribute__((__packed__)) cs_mesh_model_msg_asset_filter_version_t {
	asset_filter_cmd_protocol_t protocol;
	uint16_t masterVersion;
<<<<<<< HEAD
	uint32_t masterCrc;
=======
	uint16_t masterCrc;
	uint8_t maxFilterCount: 5;
	uint16_t maxSpace: 11;
};


struct __attribute__((__packed__)) compressed_rssi_data_t {
	uint8_t channel : 2; // 0 = unknown, 1 = channel 37, 2 = channel 38, 3 = channel 39
	uint8_t rssi_halved : 6; // half of the absolute value of the original rssi.
};

struct __attribute__((__packed__)) cs_mesh_model_msg_asset_rssi_mac_t {
	compressed_rssi_data_t rssiData;
	uint8_t mac[MAC_ADDRESS_LEN];
>>>>>>> 81e86942
};<|MERGE_RESOLUTION|>--- conflicted
+++ resolved
@@ -246,12 +246,7 @@
 struct __attribute__((__packed__)) cs_mesh_model_msg_asset_filter_version_t {
 	asset_filter_cmd_protocol_t protocol;
 	uint16_t masterVersion;
-<<<<<<< HEAD
 	uint32_t masterCrc;
-=======
-	uint16_t masterCrc;
-	uint8_t maxFilterCount: 5;
-	uint16_t maxSpace: 11;
 };
 
 
@@ -263,5 +258,4 @@
 struct __attribute__((__packed__)) cs_mesh_model_msg_asset_rssi_mac_t {
 	compressed_rssi_data_t rssiData;
 	uint8_t mac[MAC_ADDRESS_LEN];
->>>>>>> 81e86942
 };