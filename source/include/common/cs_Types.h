/**
 * Author: Crownstone Team
 * Copyright: Crownstone (https://crownstone.rocks)
 * Date: Apr 23, 2015
 * License: LGPLv3+, Apache License 2.0, and/or MIT (triple-licensed)
 */
#pragma once

#include "cfg/cs_Config.h"
#include "drivers/cs_Serial.h"
#include "protocol/cs_CommandTypes.h"
#include "protocol/cs_ErrorCodes.h"
#include "structs/cs_PacketsInternal.h"
#include <cstddef> // For NULL
#include <cstdint>
#include <type_traits>
#include <tuple>

#include <behaviour/cs_SwitchBehaviour.h>
#include <behaviour/cs_TwilightBehaviour.h>
#include <behaviour/cs_ExtendedSwitchBehaviour.h>

// #include <presence/cs_PresenceHandler.h>

enum TypeBases {
	State_Base   = 0x000,
	InternalBase = 0x100,

	// we keep internal events categorized so that the test suite
	// can easily send those while keeping flexibility in ordering this file.
	InternalBaseBluetooth = InternalBase + 0,
	InternalBaseSwitch = InternalBase + 20,
	InternalBasePower = InternalBase + 40,
	InternalBaseErrors = InternalBase + 60,
	InternalBaseStorage = InternalBase + 80,
	InternalBaseLogging = InternalBase + 100,
	InternalBaseADC = InternalBase + 120,
	InternalBaseMesh = InternalBase + 140,
	InternalBaseBehaviour = InternalBase + 170,
	InternalBaseLocalisation = InternalBase + 190,
	InternalBaseSystem = InternalBase + 210,
};

/** Cast to underlying type.
 *
 * This can be used in the following way.
 *
 *   CS_TYPE type = CONFIG_TX_POWER;
 *   uint8_t raw_value = to_underlying_type(type);
 *
 * This should be used very rarely. Use the CS_TYPE wherever possible.
 */
template <typename T>
constexpr auto to_underlying_type(T e) noexcept
-> std::enable_if_t<std::is_enum<T>::value, std::underlying_type_t<T>> {
	return static_cast<std::underlying_type_t<T>>(e);
}

/**
 * Types:
 * - State types:
 *   - Prefixed with STATE (or old style: CONFIG)
 *   - These types can be stored in the State class.
 *   - Should have a fixed number, smaller than General_Base.
 * - Event types:
 *   - Prefixed with EVT.
 *   - Types that are sent to inform when something happened, or is going to happen.
 *   - If a fixed number is required, put it right after Internal_Base.
 * - Command types:
 *   - Prefixed with CMD.
 *   - Types that are sent to request something to be done.
 *   - If a fixed number is required, put it right after Internal_Base.
 */
enum class CS_TYPE: uint16_t {
	CONFIG_DO_NOT_USE                       = State_Base,   // Record keys should be in the range 0x0001 - 0xBFFF. The value 0x0000 is reserved by the system. The values from 0xC000 to 0xFFFF are reserved for use by the Peer Manager module and can only be used in applications that do not include Peer Manager.
//	CONFIG_DEVICE_TYPE                      = 1,
//	CONFIG_ROOM                             = 2,
//	CONFIG_FLOOR                            = 3,
//	CONFIG_NEARBY_TIMEOUT                   = 4,
	CONFIG_PWM_PERIOD                       = 5,
	CONFIG_IBEACON_MAJOR                    = 6,
	CONFIG_IBEACON_MINOR                    = 7,
	CONFIG_IBEACON_UUID                     = 8,
	CONFIG_IBEACON_TXPOWER                  = 9,
//	CONFIG_WIFI_SETTINGS                    = 10,
	CONFIG_TX_POWER                         = 11,
	CONFIG_ADV_INTERVAL                     = 12,  // Advertising interval in units of 0.625ms.
//	CONFIG_PASSKEY                          = 13,
//	CONFIG_MIN_ENV_TEMP                     = 14,
//	CONFIG_MAX_ENV_TEMP                     = 15,
	CONFIG_SCAN_DURATION                    = 16,  // Deprecate
//	CONFIG_SCAN_SEND_DELAY                  = 17,
	CONFIG_SCAN_BREAK_DURATION              = 18,  // Deprecate
	CONFIG_BOOT_DELAY                       = 19,
	CONFIG_MAX_CHIP_TEMP                    = 20,
//	CONFIG_SCAN_FILTER                      = 21,
//	CONFIG_SCAN_FILTER_SEND_FRACTION        = 22,
	CONFIG_CURRENT_LIMIT                    = 23,  // Not implemented yet, but something we want in the future.
	CONFIG_MESH_ENABLED                     = 24,
	CONFIG_ENCRYPTION_ENABLED               = 25,
	CONFIG_IBEACON_ENABLED                  = 26,
	CONFIG_SCANNER_ENABLED                  = 27,
//	CONFIG_CONT_POWER_SAMPLER_ENABLED       = 28,
//	CONFIG_TRACKER_ENABLED                  = 29,
//	CONFIG_ADC_BURST_SAMPLE_RATE            = 30,
//	CONFIG_POWER_SAMPLE_BURST_INTERVAL      = 31,
//	CONFIG_POWER_SAMPLE_CONT_INTERVAL       = 32,
	CONFIG_SPHERE_ID                        = 33,
	CONFIG_CROWNSTONE_ID                    = 34,
	CONFIG_KEY_ADMIN                        = 35,
	CONFIG_KEY_MEMBER                       = 36,
	CONFIG_KEY_BASIC                        = 37,
//	CONFIG_DEFAULT_ON                       = 38,
	CONFIG_SCAN_INTERVAL                    = 39,
	CONFIG_SCAN_WINDOW                      = 40,
	CONFIG_RELAY_HIGH_DURATION              = 41,
	CONFIG_LOW_TX_POWER                     = 42,
	CONFIG_VOLTAGE_MULTIPLIER               = 43,
	CONFIG_CURRENT_MULTIPLIER               = 44,
	CONFIG_VOLTAGE_ADC_ZERO                 = 45,
	CONFIG_CURRENT_ADC_ZERO                 = 46,
	CONFIG_POWER_ZERO                       = 47,
//	CONFIG_POWER_ZERO_AVG_WINDOW            = 48,
//	CONFIG_MESH_ACCESS_ADDRESS              = 49,
	CONFIG_SOFT_FUSE_CURRENT_THRESHOLD      = 50,
	CONFIG_SOFT_FUSE_CURRENT_THRESHOLD_PWM  = 51,
	CONFIG_PWM_TEMP_VOLTAGE_THRESHOLD_UP    = 52,
	CONFIG_PWM_TEMP_VOLTAGE_THRESHOLD_DOWN  = 53,
	CONFIG_PWM_ALLOWED                      = 54,
	CONFIG_SWITCH_LOCKED                    = 55,
	CONFIG_SWITCHCRAFT_ENABLED              = 56,
	CONFIG_SWITCHCRAFT_THRESHOLD            = 57,
//	CONFIG_MESH_CHANNEL                     = 58,
	CONFIG_UART_ENABLED                     = 59,
	CONFIG_NAME                             = 60,
	CONFIG_KEY_SERVICE_DATA                 = 61,
	CONFIG_MESH_DEVICE_KEY                  = 62,
	CONFIG_MESH_APP_KEY                     = 63,
	CONFIG_MESH_NET_KEY                     = 64,
	CONFIG_KEY_LOCALIZATION                 = 65,
	CONFIG_START_DIMMER_ON_ZERO_CROSSING    = 66,
	CONFIG_TAP_TO_TOGGLE_ENABLED            = 67,
	CONFIG_TAP_TO_TOGGLE_RSSI_THRESHOLD_OFFSET = 68,
	STATE_BEHAVIOUR_RULE                    = 69,
	STATE_TWILIGHT_RULE                     = 70,
	STATE_EXTENDED_BEHAVIOUR_RULE			= 71,

	STATE_RESET_COUNTER                     = 128,
	STATE_SWITCH_STATE                      = 129,
	STATE_ACCUMULATED_ENERGY                = 130,    // Energy used in μJ.
	STATE_POWER_USAGE                       = 131,    // Power usage in mW.
//	STATE_TRACKED_DEVICES,
//	STATE_SCHEDULE                          = 133,
	STATE_OPERATION_MODE                    = 134,
	STATE_TEMPERATURE                       = 135,
	STATE_TIME                              = 136,
	STATE_FACTORY_RESET                     = 137,
//	STATE_LEARNED_SWITCHES,
	STATE_ERRORS                            = 139,
//	STATE_ERROR_OVER_CURRENT,
//	STATE_ERROR_OVER_CURRENT_DIMMER,
//	STATE_ERROR_CHIP_TEMP,
//	STATE_ERROR_DIMMER_TEMP,
//	STATE_IGNORE_BITMASK,
//	STATE_IGNORE_ALL,
//	STATE_IGNORE_LOCATION,
//	STATE_ERROR_DIMMER_ON_FAILURE,
//	STATE_ERROR_DIMMER_OFF_FAILURE,
	STATE_SUN_TIME                          = 149,
	STATE_BEHAVIOUR_SETTINGS                = 150,
	STATE_MESH_IV_INDEX                     = 151,
	STATE_MESH_SEQ_NUMBER                   = 152,
	STATE_BEHAVIOUR_MASTER_HASH             = 153,
<<<<<<< HEAD
	STATE_MICROAPP                          = 154,
=======
	STATE_IBEACON_CONFIG_ID                 = 154,
>>>>>>> 918ba94c

	/*
	 * Internal commands and events.
	 * Start at Internal_Base.
	 */

	// InternalBaseBluetooth
	EVT_ADV_BACKGROUND_PARSED = InternalBaseBluetooth,     // Sent when a background advertisement has been validated and parsed.
	EVT_DEVICE_SCANNED,                                    // Device was scanned.
	EVT_ADV_BACKGROUND,                                    // Background advertisement has been received.
	EVT_ADV_BACKGROUND_PARSED_V1,                          // Sent when a v1 background advertisement has been received.
	EVT_ADVERTISEMENT_UPDATED,                             // Advertisement was updated. TODO: advertisement data as payload?
	EVT_SCAN_STARTED,                                      // Scanner started scanning.
	EVT_SCAN_STOPPED,                                      // Scanner stopped scanning.
	EVT_BLE_CONNECT,                                       // Device connected.
	EVT_BLE_DISCONNECT,                                    // Device disconnected.
	CMD_ENABLE_ADVERTISEMENT,                              // Enable/disable advertising.

	// Switch (aggregator)
	CMD_SWITCH_OFF = InternalBaseSwitch,              // Turn switch off.
	CMD_SWITCH_ON,                                    // Turn switch on.
	CMD_SWITCH_TOGGLE,                                // Toggle switch.
	CMD_SWITCH,                                       // Set switch.
	CMD_SET_RELAY,                                    // Set the relay state.
	CMD_SET_DIMMER,                                   // Set the dimmer state.
	CMD_MULTI_SWITCH,                                 // Handle a multi switch.
	CMD_SWITCHING_ALLOWED,		                      // Set switch lock.
	CMD_DIMMING_ALLOWED,	                          // Set allow dimming.
	CMD_SWITCH_AGGREGATOR_RESET,                      // Reset the internal state of the switch aggregator.

	// Power
	EVT_DIMMER_POWERED = InternalBasePower,           // Dimmer being powered is changed. Payload: true when powered, and ready to be used.
	EVT_BROWNOUT_IMPENDING,                           // Brownout is impending (low chip supply voltage).

	// Errors
	EVT_CURRENT_USAGE_ABOVE_THRESHOLD = InternalBaseErrors,     // Current usage goes over the threshold.
	EVT_CURRENT_USAGE_ABOVE_THRESHOLD_DIMMER,                   // Current usage goes over the dimmer threshold, while dimmer is on.
	EVT_DIMMER_ON_FAILURE_DETECTED,                             // Dimmer leaks current, while it's supposed to be off.
	EVT_DIMMER_OFF_FAILURE_DETECTED,                            // Dimmer blocks current, while it's supposed to be on.
	EVT_CHIP_TEMP_ABOVE_THRESHOLD,                              // Chip temperature is above threshold.
	EVT_CHIP_TEMP_OK,                                           // Chip temperature is ok again.
	EVT_DIMMER_TEMP_ABOVE_THRESHOLD,                            // Dimmer temperature is above threshold.
	EVT_DIMMER_TEMP_OK,                                         // Dimmer temperature is ok again.
	EVT_DIMMER_FORCED_OFF,                                      // Dimmer was forced off.
	EVT_SWITCH_FORCED_OFF,                                      // Switch (relay and dimmer) was forced off.
	EVT_RELAY_FORCED_ON,                                        // Relay was forced on.

	// Storage
	EVT_STORAGE_INITIALIZED = InternalBaseStorage,    // Storage is initialized, storage is only usable after this event!
	EVT_STORAGE_WRITE_DONE,                           // An item has been written to storage.
	EVT_STORAGE_REMOVE_DONE,                          // An item has been invalidated at storage.
	EVT_STORAGE_REMOVE_ALL_TYPES_WITH_ID_DONE,        // All state values with a certain ID have been invalidated at storage.
	EVT_STORAGE_GC_DONE,                              // Garbage collection is done, invalidated data is actually removed at this point.
	EVT_STORAGE_FACTORY_RESET_DONE,                   // Factory reset of storage is done. /!\ Only to be used by State.
	EVT_STORAGE_PAGES_ERASED,                         // All storage pages are completely erased.
	CMD_FACTORY_RESET,                                // Perform a factory reset: clear all data.
	EVT_STATE_FACTORY_RESET_DONE,                     // Factory reset of state is done.
	EVT_MESH_FACTORY_RESET_DONE,                           // Factory reset of mesh storage is done.

	// Logging
	CMD_ENABLE_LOG_POWER = InternalBaseLogging,       // Enable/disable power calculations logging.
	CMD_ENABLE_LOG_CURRENT,                           // Enable/disable current samples logging.
	CMD_ENABLE_LOG_VOLTAGE,                           // Enable/disable voltage samples logging.
	CMD_ENABLE_LOG_FILTERED_CURRENT,                  // Enable/disable filtered current samples logging.

	// ADC config
	CMD_TOGGLE_ADC_VOLTAGE_VDD_REFERENCE_PIN = InternalBaseADC,     // Toggle ADC voltage pin. TODO: pin as payload?
	CMD_ENABLE_ADC_DIFFERENTIAL_CURRENT,                            // Toggle differential mode on current pin.
	CMD_ENABLE_ADC_DIFFERENTIAL_VOLTAGE,                            // Toggle differential mode on voltage pin.
	CMD_INC_VOLTAGE_RANGE,                                          // Increase voltage range.
	CMD_DEC_VOLTAGE_RANGE,                                          // Decrease voltage range.
	CMD_INC_CURRENT_RANGE,                                          // Increase current range.
	CMD_DEC_CURRENT_RANGE,                                          // Decrease current range.
	EVT_ADC_RESTARTED,                                              // ADC has been restarted.

	// Mesh
	CMD_SEND_MESH_MSG = InternalBaseMesh,             // Send a mesh message.
	CMD_SEND_MESH_MSG_SET_TIME,                       // Send a set time mesh message.
	CMD_SEND_MESH_MSG_NOOP,                           // Send a noop mesh message.
	CMD_SEND_MESH_MSG_MULTI_SWITCH,                   // Send a switch mesh message.
	CMD_SEND_MESH_MSG_PROFILE_LOCATION,               // Send a profile location mesh message.
	CMD_SEND_MESH_MSG_SET_BEHAVIOUR_SETTINGS,         // Send a set behaviour settings mesh message.
	CMD_SEND_MESH_MSG_TRACKED_DEVICE_REGISTER,
	CMD_SEND_MESH_MSG_TRACKED_DEVICE_TOKEN,
	CMD_SEND_MESH_MSG_TRACKED_DEVICE_LIST_SIZE,
	CMD_SEND_MESH_CONTROL_COMMAND,                    // Send a control command via the mesh. All permission checks must have been done already!
	CMD_ENABLE_MESH,                                  // Enable/disable mesh.
	EVT_MESH_TIME,                                    // Mesh received the current time.
	EVT_MESH_TRACKED_DEVICE_REGISTER,                 // Mesh received a tracked device to register.
	EVT_MESH_TRACKED_DEVICE_TOKEN,                    // Mesh received a tracked device token.
	EVT_MESH_TRACKED_DEVICE_LIST_SIZE,                // Mesh received a tracked device list size.
	EVT_MESH_SYNC_REQUEST_OUTGOING,                   // Before an outgoing sync request is broadcasted, this event is fired internally so that other event handlers can tag on.
	EVT_MESH_SYNC_REQUEST_INCOMING,                   // When a sync request is received, this event is fired internally so that each event handler can individually respond to it.
	EVT_MESH_SYNC_FAILED,                             // When syncing is considered to have failed, no more retries.
	EVT_MESH_EXT_STATE_0,                             // Mesh received part 0 of the state of a Crownstone.
	EVT_MESH_EXT_STATE_1,                             // Mesh received part 1 of the state of a Crownstone.
	EVT_MESH_PAGES_ERASED,                            // All mesh storage pages are completely erased.

	// Behaviour
	CMD_ADD_BEHAVIOUR = InternalBaseBehaviour,        // Add a behaviour.
	CMD_REPLACE_BEHAVIOUR,                            // Replace a behaviour.
	CMD_REMOVE_BEHAVIOUR,                             // Remove a behaviour.
	CMD_GET_BEHAVIOUR,                                // Get a behaviour.
	CMD_GET_BEHAVIOUR_INDICES,                        // Get a list of indices of active behaviours.
	CMD_GET_BEHAVIOUR_DEBUG,                          // Get info to debug behaviour. Multiple classes will handle this command to fill pieces of info.
	CMD_CLEAR_ALL_BEHAVIOUR,                          // Clear all behaviours in the store, including persisted flash entries.
	EVT_BEHAVIOURSTORE_MUTATION,                      // Sent by BehaviourStore, after a change to the stored behaviours.
	EVT_BEHAVIOUR_OVERRIDDEN,                         // Informs whether behaviour is overridden by user (in override state).

	// Localisation of devices
	CMD_REGISTER_TRACKED_DEVICE = InternalBaseLocalisation,
	CMD_UPDATE_TRACKED_DEVICE,
	EVT_PROFILE_LOCATION,                             // Location of profile.
	EVT_PRESENCE_MUTATION,                            // Presence changed.
	EVT_STATE_EXTERNAL_STONE,                         // The state of another stone has been received.

	// System
	CMD_RESET_DELAYED = InternalBaseSystem,           // Reboot scheduled with a (short) delay.
	EVT_GOING_TO_DFU,                                 // The system will reboot to DFU mode soon.

	CMD_SET_TIME,                                     // Set the time.
	CMD_SET_IBEACON_CONFIG_ID,                        // Set which ibeacon config id to use for advertising.
	EVT_TIME_SET,                                     // Time is set or changed. Payload: previous posix time
	EVT_TICK,                                         // Sent about every TICK_INTERVAL_MS ms.

	CMD_CONTROL_CMD,                                  // Handle a control command.
	EVT_SESSION_DATA_SET,                             // Session data was generated.
	EVT_SETUP_DONE,                                   // Setup is done (and settings are stored).

<<<<<<< HEAD
	CMD_MICROAPP_UPLOAD,                              // MicroApp upload (e.g. Arduino code).
	EVT_MICROAPP,                                     // MicroApp event (e.g. write done)
=======
	CMD_GET_ADC_RESTARTS,                             // Get number of ADC restarts.
	CMD_GET_SWITCH_HISTORY,                           // Get the switch command history.
	CMD_GET_POWER_SAMPLES,                            // Get power samples of interesting events.
>>>>>>> 918ba94c

	EVT_GENERIC_TEST= 0xFFFF,                         // Can be used by the python test python lib for ad hoc tests during development.

};

CS_TYPE toCsType(uint16_t type);

/*---------------------------------------------------------------------------------------------------------------------
 *
 *                                               Custom structs
 *
 *-------------------------------------------------------------------------------------------------------------------*/

// TODO: these definitions (also the structs) should be moved to somewhere else.

enum class OperationMode {
	OPERATION_MODE_SETUP                       = 0x00,
	OPERATION_MODE_DFU                         = 0x01,
	OPERATION_MODE_FACTORY_RESET               = 0x02,
	OPERATION_MODE_NORMAL                      = 0x10,
	OPERATION_MODE_UNINITIALIZED               = 0xFF,
};

enum ResetCode {
	CS_RESET_CODE_SOFT_RESET = 0,
	CS_RESET_CODE_GO_TO_DFU_MODE = 1,
};

struct __attribute__((packed)) reset_delayed_t {
	uint8_t resetCode; // ResetCode
	uint16_t delayMs;
};

typedef uint16_t cs_file_id_t;

static const cs_file_id_t FILE_DO_NOT_USE     = 0x0000;
static const cs_file_id_t FILE_KEEP_FOREVER   = 0x0001;
static const cs_file_id_t FILE_CONFIGURATION  = 0x0003;

struct __attribute__((packed)) cs_type_and_id_t {
	CS_TYPE type;
	cs_state_id_t id;
};


/*---------------------------------------------------------------------------------------------------------------------
 *
 *                                               Types
 *
 *-------------------------------------------------------------------------------------------------------------------*/

#ifndef TYPIFY
#define TYPIFY(NAME) NAME ## _TYPE
#endif
typedef uint16_t TYPIFY(CONFIG_ADV_INTERVAL);
typedef uint16_t TYPIFY(CONFIG_BOOT_DELAY);
typedef uint8_t  TYPIFY(CONFIG_SPHERE_ID);
typedef uint8_t  TYPIFY(CONFIG_CROWNSTONE_ID);
typedef    float TYPIFY(CONFIG_CURRENT_MULTIPLIER);
typedef  int32_t TYPIFY(CONFIG_CURRENT_ADC_ZERO);
typedef     BOOL TYPIFY(CONFIG_ENCRYPTION_ENABLED);
typedef     BOOL TYPIFY(CONFIG_IBEACON_ENABLED);
typedef uint16_t TYPIFY(CONFIG_IBEACON_MAJOR);
typedef uint16_t TYPIFY(CONFIG_IBEACON_MINOR);
typedef cs_uuid128_t TYPIFY(CONFIG_IBEACON_UUID);
typedef   int8_t TYPIFY(CONFIG_IBEACON_TXPOWER);
typedef   int8_t TYPIFY(CONFIG_LOW_TX_POWER);
typedef   int8_t TYPIFY(CONFIG_MAX_CHIP_TEMP);
typedef     BOOL TYPIFY(CONFIG_MESH_ENABLED);
typedef  int32_t TYPIFY(CONFIG_POWER_ZERO);
typedef uint32_t TYPIFY(CONFIG_PWM_PERIOD);
typedef    float TYPIFY(CONFIG_PWM_TEMP_VOLTAGE_THRESHOLD_UP);
typedef    float TYPIFY(CONFIG_PWM_TEMP_VOLTAGE_THRESHOLD_DOWN);
typedef     BOOL TYPIFY(CONFIG_PWM_ALLOWED);
typedef uint16_t TYPIFY(CONFIG_RELAY_HIGH_DURATION);
typedef     BOOL TYPIFY(CONFIG_SCANNER_ENABLED);
typedef uint16_t TYPIFY(CONFIG_SCAN_BREAK_DURATION);
typedef uint16_t TYPIFY(CONFIG_SCAN_DURATION);
typedef uint16_t TYPIFY(CONFIG_SCAN_INTERVAL);
typedef uint16_t TYPIFY(CONFIG_SCAN_WINDOW);
typedef uint16_t TYPIFY(CONFIG_SOFT_FUSE_CURRENT_THRESHOLD);
typedef uint16_t TYPIFY(CONFIG_SOFT_FUSE_CURRENT_THRESHOLD_PWM);
typedef     BOOL TYPIFY(CONFIG_START_DIMMER_ON_ZERO_CROSSING);
typedef     BOOL TYPIFY(CONFIG_SWITCH_LOCKED);
typedef     BOOL TYPIFY(CONFIG_SWITCHCRAFT_ENABLED);
typedef    float TYPIFY(CONFIG_SWITCHCRAFT_THRESHOLD);
typedef     BOOL TYPIFY(CONFIG_TAP_TO_TOGGLE_ENABLED);
typedef   int8_t TYPIFY(CONFIG_TAP_TO_TOGGLE_RSSI_THRESHOLD_OFFSET);
typedef   int8_t TYPIFY(CONFIG_TX_POWER);
typedef  uint8_t TYPIFY(CONFIG_UART_ENABLED); //TODO: serial_enable_t
typedef    float TYPIFY(CONFIG_VOLTAGE_MULTIPLIER);
typedef  int32_t TYPIFY(CONFIG_VOLTAGE_ADC_ZERO);

typedef  int64_t TYPIFY(STATE_ACCUMULATED_ENERGY);
typedef state_errors_t TYPIFY(STATE_ERRORS);
typedef  uint8_t TYPIFY(STATE_FACTORY_RESET);
typedef  uint8_t TYPIFY(STATE_OPERATION_MODE);
typedef  int32_t TYPIFY(STATE_POWER_USAGE);
typedef uint16_t TYPIFY(STATE_RESET_COUNTER);
typedef switch_state_t TYPIFY(STATE_SWITCH_STATE);
typedef   int8_t TYPIFY(STATE_TEMPERATURE);
typedef uint32_t TYPIFY(STATE_TIME);
typedef sun_time_t TYPIFY(STATE_SUN_TIME);
typedef void TYPIFY(STATE_BEHAVIOUR_RULE);
typedef void TYPIFY(STATE_TWILIGHT_RULE);
typedef void TYPIFY(STATE_EXTENDED_BEHAVIOUR_RULE);
typedef behaviour_settings_t TYPIFY(STATE_BEHAVIOUR_SETTINGS);
typedef uint32_t TYPIFY(STATE_BEHAVIOUR_MASTER_HASH);
typedef cs_mesh_iv_index_t TYPIFY(STATE_MESH_IV_INDEX);
typedef cs_mesh_seq_number_t TYPIFY(STATE_MESH_SEQ_NUMBER);
<<<<<<< HEAD
typedef cs_microapp_t TYPIFY(STATE_MICROAPP);
=======
typedef ibeacon_config_id_packet_t TYPIFY(STATE_IBEACON_CONFIG_ID);


>>>>>>> 918ba94c

typedef  void TYPIFY(EVT_ADC_RESTARTED);
typedef  adv_background_t TYPIFY(EVT_ADV_BACKGROUND);
typedef  adv_background_parsed_t TYPIFY(EVT_ADV_BACKGROUND_PARSED);
typedef  adv_background_parsed_v1_t TYPIFY(EVT_ADV_BACKGROUND_PARSED_V1);
typedef  void TYPIFY(EVT_ADVERTISEMENT_UPDATED);
typedef  void TYPIFY(EVT_BLE_CONNECT);
typedef  void TYPIFY(EVT_BLE_DISCONNECT);
typedef  void TYPIFY(EVT_BROWNOUT_IMPENDING);
typedef  void TYPIFY(EVT_CHIP_TEMP_ABOVE_THRESHOLD);
typedef  void TYPIFY(EVT_CHIP_TEMP_OK);
typedef  reset_delayed_t TYPIFY(CMD_RESET_DELAYED);
typedef  void TYPIFY(EVT_CURRENT_USAGE_ABOVE_THRESHOLD_DIMMER);
typedef  void TYPIFY(EVT_CURRENT_USAGE_ABOVE_THRESHOLD);
typedef  void TYPIFY(CMD_DEC_CURRENT_RANGE);
typedef  void TYPIFY(CMD_DEC_VOLTAGE_RANGE);
typedef  scanned_device_t TYPIFY(EVT_DEVICE_SCANNED);
typedef  void TYPIFY(EVT_DIMMER_ON_FAILURE_DETECTED);
typedef  void TYPIFY(EVT_DIMMER_OFF_FAILURE_DETECTED);
typedef  BOOL TYPIFY(CMD_ENABLE_ADC_DIFFERENTIAL_CURRENT);
typedef  BOOL TYPIFY(CMD_ENABLE_ADC_DIFFERENTIAL_VOLTAGE);
typedef  BOOL TYPIFY(CMD_ENABLE_ADVERTISEMENT);
typedef  BOOL TYPIFY(CMD_ENABLE_LOG_CURRENT);
typedef  BOOL TYPIFY(CMD_ENABLE_LOG_FILTERED_CURRENT);
typedef  BOOL TYPIFY(CMD_ENABLE_LOG_POWER);
typedef  BOOL TYPIFY(CMD_ENABLE_LOG_VOLTAGE);
typedef  BOOL TYPIFY(CMD_ENABLE_MESH);
typedef  void TYPIFY(CMD_INC_VOLTAGE_RANGE);
typedef  void TYPIFY(CMD_INC_CURRENT_RANGE);
typedef  uint32_t TYPIFY(EVT_MESH_TIME);
typedef  cs_mesh_model_msg_device_register_t TYPIFY(EVT_MESH_TRACKED_DEVICE_REGISTER);
typedef  cs_mesh_model_msg_device_register_t TYPIFY(CMD_SEND_MESH_MSG_TRACKED_DEVICE_REGISTER);
typedef  cs_mesh_model_msg_device_token_t TYPIFY(EVT_MESH_TRACKED_DEVICE_TOKEN);
typedef  cs_mesh_model_msg_device_token_t TYPIFY(CMD_SEND_MESH_MSG_TRACKED_DEVICE_TOKEN);
typedef  cs_mesh_model_msg_device_list_size_t TYPIFY(EVT_MESH_TRACKED_DEVICE_LIST_SIZE);
typedef  cs_mesh_model_msg_device_list_size_t TYPIFY(CMD_SEND_MESH_MSG_TRACKED_DEVICE_LIST_SIZE);
typedef  mesh_control_command_packet_t TYPIFY(CMD_SEND_MESH_CONTROL_COMMAND);
typedef  void TYPIFY(CMD_SWITCH_OFF);
typedef  void TYPIFY(CMD_SWITCH_ON);
typedef  void TYPIFY(CMD_SWITCH_TOGGLE);
typedef  internal_multi_switch_item_cmd_t TYPIFY(CMD_SWITCH);
typedef  internal_multi_switch_item_t TYPIFY(CMD_MULTI_SWITCH);
typedef  cs_mesh_msg_t TYPIFY(CMD_SEND_MESH_MSG);
typedef  internal_multi_switch_item_t TYPIFY(CMD_SEND_MESH_MSG_MULTI_SWITCH);
typedef  cs_mesh_model_msg_profile_location_t TYPIFY(CMD_SEND_MESH_MSG_PROFILE_LOCATION);
typedef  behaviour_settings_t TYPIFY(CMD_SEND_MESH_MSG_SET_BEHAVIOUR_SETTINGS);
typedef  uint32_t TYPIFY(CMD_SET_TIME);
typedef  void TYPIFY(CMD_FACTORY_RESET);
typedef  BOOL TYPIFY(CMD_DIMMING_ALLOWED);
typedef  void TYPIFY(EVT_DIMMER_FORCED_OFF);
typedef  BOOL TYPIFY(EVT_DIMMER_POWERED);
typedef  void TYPIFY(EVT_DIMMER_TEMP_ABOVE_THRESHOLD);
typedef  void TYPIFY(EVT_DIMMER_TEMP_OK);
typedef  void TYPIFY(EVT_RELAY_FORCED_ON);
typedef  control_command_packet_t TYPIFY(CMD_CONTROL_CMD);
typedef  void TYPIFY(EVT_SCAN_STARTED);
typedef  void TYPIFY(EVT_SCAN_STOPPED);
typedef  void TYPIFY(EVT_SETUP_DONE);
typedef  session_data_t TYPIFY(EVT_SESSION_DATA_SET);
typedef  state_external_stone_t TYPIFY(EVT_STATE_EXTERNAL_STONE);
typedef  void TYPIFY(EVT_STATE_FACTORY_RESET_DONE);
typedef  void TYPIFY(EVT_STORAGE_INITIALIZED);
typedef  cs_type_and_id_t TYPIFY(EVT_STORAGE_WRITE_DONE);
typedef  cs_type_and_id_t TYPIFY(EVT_STORAGE_REMOVE_DONE);
typedef  cs_state_id_t TYPIFY(EVT_STORAGE_REMOVE_ALL_TYPES_WITH_ID_DONE);
typedef  void TYPIFY(EVT_STORAGE_GC_DONE);
typedef  void TYPIFY(EVT_STORAGE_FACTORY_RESET_DONE);
typedef  void TYPIFY(EVT_STORAGE_PAGES_ERASED);
typedef  void TYPIFY(EVT_MESH_FACTORY_RESET_DONE);
typedef  void TYPIFY(EVT_SWITCH_FORCED_OFF);
typedef  bool TYPIFY(CMD_SWITCHING_ALLOWED);
typedef  uint32_t TYPIFY(EVT_TICK);
typedef  uint32_t TYPIFY(EVT_TIME_SET);
typedef  void TYPIFY(CMD_TOGGLE_ADC_VOLTAGE_VDD_REFERENCE_PIN);
typedef SwitchBehaviour TYPIFY(CMD_ADD_BEHAVIOUR);
typedef std::tuple<uint8_t,SwitchBehaviour> TYPIFY(CMD_REPLACE_BEHAVIOUR);
typedef uint8_t TYPIFY(CMD_REMOVE_BEHAVIOUR); // index
typedef uint8_t TYPIFY(CMD_GET_BEHAVIOUR); // index
typedef void TYPIFY(CMD_GET_BEHAVIOUR_INDICES);
typedef void TYPIFY(CMD_GET_BEHAVIOUR_DEBUG);
typedef void TYPIFY(EVT_BEHAVIOURSTORE_MUTATION);
typedef BOOL TYPIFY(EVT_BEHAVIOUR_OVERRIDDEN);
typedef internal_register_tracked_device_packet_t TYPIFY(CMD_REGISTER_TRACKED_DEVICE);
typedef internal_update_tracked_device_packet_t TYPIFY(CMD_UPDATE_TRACKED_DEVICE);
typedef uint8_t /* PresenceHandler::MutationType */ TYPIFY(EVT_PRESENCE_MUTATION);
typedef bool TYPIFY(CMD_SET_RELAY);
typedef uint8_t TYPIFY(CMD_SET_DIMMER); // interpret as intensity value, not combined with relay state.
typedef void TYPIFY(EVT_GOING_TO_DFU);
typedef profile_location_t TYPIFY(EVT_PROFILE_LOCATION);
typedef cs_mesh_model_msg_sync_request_t TYPIFY(EVT_MESH_SYNC_REQUEST_OUTGOING);
typedef cs_mesh_model_msg_sync_request_t TYPIFY(EVT_MESH_SYNC_REQUEST_INCOMING);
typedef void TYPIFY(EVT_MESH_SYNC_FAILED);
typedef void TYPIFY(EVT_MESH_PAGES_ERASED);
typedef cs_mesh_model_msg_state_0_t TYPIFY(EVT_MESH_EXT_STATE_0);
typedef cs_mesh_model_msg_state_1_t TYPIFY(EVT_MESH_EXT_STATE_1);
typedef uint32_t TYPIFY(CMD_SEND_MESH_MSG_SET_TIME);
typedef set_ibeacon_config_id_packet_t TYPIFY(CMD_SET_IBEACON_CONFIG_ID);
typedef void TYPIFY(CMD_SEND_MESH_MSG_NOOP);
<<<<<<< HEAD
typedef microapp_upload_packet_t TYPIFY(CMD_MICROAPP_UPLOAD);
typedef microapp_notification_packet_t TYPIFY(EVT_MICROAPP);
=======
typedef void TYPIFY(CMD_GET_ADC_RESTARTS);
typedef void TYPIFY(CMD_GET_SWITCH_HISTORY);
typedef cs_power_samples_request_t TYPIFY(CMD_GET_POWER_SAMPLES);
>>>>>>> 918ba94c

/*---------------------------------------------------------------------------------------------------------------------
 *
 *                                               Sizes
 *
 *-------------------------------------------------------------------------------------------------------------------*/



/**
 * The size of a particular default value. In case of strings or arrays this is the maximum size of the corresponding
 * field. There are no fields that are of unrestricted size. For fields that are not implemented it is possible to
 * set size to 0.
 */
size16_t TypeSize(CS_TYPE const & type);

/*---------------------------------------------------------------------------------------------------------------------
 *
 *                                               Names
 *
 *-------------------------------------------------------------------------------------------------------------------*/


const char* TypeName(CS_TYPE const & type);

/**
 * Check if type can have multiple IDs.
 */
bool hasMultipleIds(CS_TYPE const & type);

/**
 * Check if type should be removed on factory reset.
 */
bool removeOnFactoryReset(CS_TYPE const & type, cs_state_id_t id);


/*---------------------------------------------------------------------------------------------------------------------
 *
 *                                               Defaults
 *
 *-------------------------------------------------------------------------------------------------------------------*/



/**
 * Gives the required access level to set a state type.
 */
EncryptionAccessLevel getUserAccessLevelSet(CS_TYPE const & type);

/**
 * Gives the required access level to get a state type.
 */
EncryptionAccessLevel getUserAccessLevelGet(CS_TYPE const & type);<|MERGE_RESOLUTION|>--- conflicted
+++ resolved
@@ -171,11 +171,8 @@
 	STATE_MESH_IV_INDEX                     = 151,
 	STATE_MESH_SEQ_NUMBER                   = 152,
 	STATE_BEHAVIOUR_MASTER_HASH             = 153,
-<<<<<<< HEAD
-	STATE_MICROAPP                          = 154,
-=======
 	STATE_IBEACON_CONFIG_ID                 = 154,
->>>>>>> 918ba94c
+	STATE_MICROAPP                          = 155,
 
 	/*
 	 * Internal commands and events.
@@ -305,14 +302,12 @@
 	EVT_SESSION_DATA_SET,                             // Session data was generated.
 	EVT_SETUP_DONE,                                   // Setup is done (and settings are stored).
 
-<<<<<<< HEAD
-	CMD_MICROAPP_UPLOAD,                              // MicroApp upload (e.g. Arduino code).
-	EVT_MICROAPP,                                     // MicroApp event (e.g. write done)
-=======
 	CMD_GET_ADC_RESTARTS,                             // Get number of ADC restarts.
 	CMD_GET_SWITCH_HISTORY,                           // Get the switch command history.
 	CMD_GET_POWER_SAMPLES,                            // Get power samples of interesting events.
->>>>>>> 918ba94c
+
+	CMD_MICROAPP_UPLOAD,                              // MicroApp upload (e.g. Arduino code).
+	EVT_MICROAPP,                                     // MicroApp event (e.g. write done)
 
 	EVT_GENERIC_TEST= 0xFFFF,                         // Can be used by the python test python lib for ad hoc tests during development.
 
@@ -423,13 +418,9 @@
 typedef uint32_t TYPIFY(STATE_BEHAVIOUR_MASTER_HASH);
 typedef cs_mesh_iv_index_t TYPIFY(STATE_MESH_IV_INDEX);
 typedef cs_mesh_seq_number_t TYPIFY(STATE_MESH_SEQ_NUMBER);
-<<<<<<< HEAD
+typedef ibeacon_config_id_packet_t TYPIFY(STATE_IBEACON_CONFIG_ID);
 typedef cs_microapp_t TYPIFY(STATE_MICROAPP);
-=======
-typedef ibeacon_config_id_packet_t TYPIFY(STATE_IBEACON_CONFIG_ID);
-
-
->>>>>>> 918ba94c
+
 
 typedef  void TYPIFY(EVT_ADC_RESTARTED);
 typedef  adv_background_t TYPIFY(EVT_ADV_BACKGROUND);
@@ -528,14 +519,11 @@
 typedef uint32_t TYPIFY(CMD_SEND_MESH_MSG_SET_TIME);
 typedef set_ibeacon_config_id_packet_t TYPIFY(CMD_SET_IBEACON_CONFIG_ID);
 typedef void TYPIFY(CMD_SEND_MESH_MSG_NOOP);
-<<<<<<< HEAD
-typedef microapp_upload_packet_t TYPIFY(CMD_MICROAPP_UPLOAD);
-typedef microapp_notification_packet_t TYPIFY(EVT_MICROAPP);
-=======
 typedef void TYPIFY(CMD_GET_ADC_RESTARTS);
 typedef void TYPIFY(CMD_GET_SWITCH_HISTORY);
 typedef cs_power_samples_request_t TYPIFY(CMD_GET_POWER_SAMPLES);
->>>>>>> 918ba94c
+typedef microapp_upload_packet_t TYPIFY(CMD_MICROAPP_UPLOAD);
+typedef microapp_notification_packet_t TYPIFY(EVT_MICROAPP);
 
 /*---------------------------------------------------------------------------------------------------------------------
  *
