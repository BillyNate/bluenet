--- conflicted
+++ resolved
@@ -179,16 +179,16 @@
 	 */
 
 	// InternalBaseBluetooth
-	EVT_ADV_BACKGROUND_PARSED = InternalBaseBluetooth,        // Sent when a background advertisement has been validated and parsed.
-	EVT_DEVICE_SCANNED,     	            	              // Device was scanned.
-	EVT_ADV_BACKGROUND,         	    	                  // Background advertisement has been received.
-	EVT_ADV_BACKGROUND_PARSED_V1,   	        	          // Sent when a v1 background advertisement has been received.
-	EVT_ADVERTISEMENT_UPDATED,                        // Advertisement was updated. TODO: advertisement data as payload?
-	EVT_SCAN_STARTED,                                 // Scanner started scanning.
-	EVT_SCAN_STOPPED,                                 // Scanner stopped scanning.
-	EVT_BLE_CONNECT,                                  // Device connected.
-	EVT_BLE_DISCONNECT,                               // Device disconnected.
-	CMD_ENABLE_ADVERTISEMENT,                         // Enable/disable advertising.
+	EVT_ADV_BACKGROUND_PARSED = InternalBaseBluetooth,     // Sent when a background advertisement has been validated and parsed.
+	EVT_DEVICE_SCANNED,                                    // Device was scanned.
+	EVT_ADV_BACKGROUND,                                    // Background advertisement has been received.
+	EVT_ADV_BACKGROUND_PARSED_V1,                          // Sent when a v1 background advertisement has been received.
+	EVT_ADVERTISEMENT_UPDATED,                             // Advertisement was updated. TODO: advertisement data as payload?
+	EVT_SCAN_STARTED,                                      // Scanner started scanning.
+	EVT_SCAN_STOPPED,                                      // Scanner stopped scanning.
+	EVT_BLE_CONNECT,                                       // Device connected.
+	EVT_BLE_DISCONNECT,                                    // Device disconnected.
+	CMD_ENABLE_ADVERTISEMENT,                              // Enable/disable advertising.
 
 	// Switch
 	CMD_SWITCH_OFF = InternalBaseSwitch,              // Turn switch off.
@@ -202,21 +202,21 @@
 	CMD_DIMMING_ALLOWED,	                          // Set allow dimming.
 
 	// Power
-	EVT_DIMMER_POWERED = InternalBasePower,			// Dimmer being powered is changed. Payload: true when powered, and ready to be used.
+	EVT_DIMMER_POWERED = InternalBasePower,           // Dimmer being powered is changed. Payload: true when powered, and ready to be used.
 	EVT_BROWNOUT_IMPENDING,                           // Brownout is impending (low chip supply voltage).
 
 	// Errors
-	EVT_CURRENT_USAGE_ABOVE_THRESHOLD = InternalBaseErrors,		// Current usage goes over the threshold.
-	EVT_CURRENT_USAGE_ABOVE_THRESHOLD_DIMMER,         			// Current usage goes over the dimmer threshold, while dimmer is on.
-	EVT_DIMMER_ON_FAILURE_DETECTED,                   			// Dimmer leaks current, while it's supposed to be off.
-	EVT_DIMMER_OFF_FAILURE_DETECTED,                			// Dimmer blocks current, while it's supposed to be on.
-	EVT_CHIP_TEMP_ABOVE_THRESHOLD, 		                  		// Chip temperature is above threshold.
-	EVT_CHIP_TEMP_OK,											// Chip temperature is ok again.
-	EVT_DIMMER_TEMP_ABOVE_THRESHOLD,    		            	// Dimmer temperature is above threshold.
-	EVT_DIMMER_TEMP_OK,         								// Dimmer temperature is ok again.
-	EVT_DIMMER_FORCED_OFF,                      		  		// Dimmer was forced off.
-	EVT_SWITCH_FORCED_OFF,                      		  		// Switch (relay and dimmer) was forced off.
-	EVT_RELAY_FORCED_ON,                           				// Relay was forced on.
+	EVT_CURRENT_USAGE_ABOVE_THRESHOLD = InternalBaseErrors,     // Current usage goes over the threshold.
+	EVT_CURRENT_USAGE_ABOVE_THRESHOLD_DIMMER,                   // Current usage goes over the dimmer threshold, while dimmer is on.
+	EVT_DIMMER_ON_FAILURE_DETECTED,                             // Dimmer leaks current, while it's supposed to be off.
+	EVT_DIMMER_OFF_FAILURE_DETECTED,                            // Dimmer blocks current, while it's supposed to be on.
+	EVT_CHIP_TEMP_ABOVE_THRESHOLD,                              // Chip temperature is above threshold.
+	EVT_CHIP_TEMP_OK,                                           // Chip temperature is ok again.
+	EVT_DIMMER_TEMP_ABOVE_THRESHOLD,                            // Dimmer temperature is above threshold.
+	EVT_DIMMER_TEMP_OK,                                         // Dimmer temperature is ok again.
+	EVT_DIMMER_FORCED_OFF,                                      // Dimmer was forced off.
+	EVT_SWITCH_FORCED_OFF,                                      // Switch (relay and dimmer) was forced off.
+	EVT_RELAY_FORCED_ON,                                        // Relay was forced on.
 
 	// Storage
 	EVT_STORAGE_INITIALIZED = InternalBaseStorage,    // Storage is initialized, storage is only usable after this event!
@@ -231,20 +231,20 @@
 	EVT_MESH_FACTORY_RESET_DONE,                           // Factory reset of mesh storage is done.
 
 	// Logging
-	CMD_ENABLE_LOG_POWER = InternalBaseLogging, 	  // Enable/disable power calculations logging.
+	CMD_ENABLE_LOG_POWER = InternalBaseLogging,       // Enable/disable power calculations logging.
 	CMD_ENABLE_LOG_CURRENT,                           // Enable/disable current samples logging.
 	CMD_ENABLE_LOG_VOLTAGE,                           // Enable/disable voltage samples logging.
 	CMD_ENABLE_LOG_FILTERED_CURRENT,                  // Enable/disable filtered current samples logging.
 
 	// ADC config
 	CMD_TOGGLE_ADC_VOLTAGE_VDD_REFERENCE_PIN = InternalBaseADC,     // Toggle ADC voltage pin. TODO: pin as payload?
-	CMD_ENABLE_ADC_DIFFERENTIAL_CURRENT,              				// Toggle differential mode on current pin.
-	CMD_ENABLE_ADC_DIFFERENTIAL_VOLTAGE,        				    // Toggle differential mode on voltage pin.
-	CMD_INC_VOLTAGE_RANGE,                      				    // Increase voltage range.
-	CMD_DEC_VOLTAGE_RANGE,                        				    // Decrease voltage range.
-	CMD_INC_CURRENT_RANGE,                         				  	// Increase current range.
-	CMD_DEC_CURRENT_RANGE,                            				// Decrease current range.
-	EVT_ADC_RESTARTED,                              				// ADC has been restarted.
+	CMD_ENABLE_ADC_DIFFERENTIAL_CURRENT,                            // Toggle differential mode on current pin.
+	CMD_ENABLE_ADC_DIFFERENTIAL_VOLTAGE,                            // Toggle differential mode on voltage pin.
+	CMD_INC_VOLTAGE_RANGE,                                          // Increase voltage range.
+	CMD_DEC_VOLTAGE_RANGE,                                          // Decrease voltage range.
+	CMD_INC_CURRENT_RANGE,                                          // Increase current range.
+	CMD_DEC_CURRENT_RANGE,                                          // Decrease current range.
+	EVT_ADC_RESTARTED,                                              // ADC has been restarted.
 
 	// Mesh
 	CMD_SEND_MESH_MSG = InternalBaseMesh,             // Send a mesh message.
@@ -291,15 +291,8 @@
 	CMD_RESET_DELAYED = InternalBaseSystem,           // Reboot scheduled with a (short) delay.
 	EVT_GOING_TO_DFU,                                 // The system will reboot to DFU mode soon.
 
-<<<<<<< HEAD
-	CMD_ENABLE_ADVERTISEMENT,                         // Enable/disable advertising.
-	CMD_ENABLE_MESH,                                  // Enable/disable mesh.
-
+	CMD_SET_TIME,                                     // Set the time.
 	CMD_SET_IBEACON_CONFIG_INDEX,                     // Set which ibeacon config index to use for advertising.
-
-=======
->>>>>>> 1ecaf2fa
-	CMD_SET_TIME,                                     // Set the time.
 	EVT_TIME_SET,                                     // Time is set or changed. Payload: previous posix time
 	EVT_TICK,                                         // Sent about every TICK_INTERVAL_MS ms.
 
