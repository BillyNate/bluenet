--- conflicted
+++ resolved
@@ -256,11 +256,8 @@
 	CMD_SEND_MESH_MSG_TRACKED_DEVICE_REGISTER,
 	CMD_SEND_MESH_MSG_TRACKED_DEVICE_TOKEN,
 	CMD_SEND_MESH_MSG_TRACKED_DEVICE_LIST_SIZE,
-<<<<<<< HEAD
+	CMD_SEND_MESH_CONTROL_COMMAND,                    // Send a control command via the mesh. All permission checks must have been done already!
 	CMD_ENABLE_MESH,                                  // Enable/disable mesh.
-=======
-	CMD_SEND_MESH_CONTROL_COMMAND,                    // Send a control command via the mesh. All permission checks must have been done already!
->>>>>>> 2e53431f
 	EVT_MESH_TIME,                                    // Mesh received the current time.
 	EVT_MESH_TRACKED_DEVICE_REGISTER,                 // Mesh received a tracked device to register.
 	EVT_MESH_TRACKED_DEVICE_TOKEN,                    // Mesh received a tracked device token.
