/*
 * Author: Crownstone Team
 * Copyright: Crownstone (https://crownstone.rocks)
 * Date: Mar 13, 2020
 * License: LGPLv3+, Apache License 2.0, and/or MIT (triple-licensed)
 */

#pragma once

// Debug logs
#define LOGMeshInfo LOGnone
#define LOGMeshDebug LOGnone

<<<<<<< HEAD
=======
// Debug logs
>>>>>>> ddda4196
#define LOGMeshModelInfo    LOGnone
#define LOGMeshModelDebug   LOGnone
#define LOGMeshModelVerbose LOGnone

/*
 * 0 to disable test.
 * 1 for unacked, unsegmented drop test.
 *   This assumes you have a node with id 2 (sending node).
 * 2 for targeted, segmented acked test.
 *   This assumes you have 2 nodes: one with id 1 (receiving node), and one with id 2 (sending node).
 */
#define MESH_MODEL_TEST_MSG 0

/**
 * Interval at which processQueue() gets called.
 */
#define MESH_MODEL_QUEUE_PROCESS_INTERVAL_MS 100

/**
 * Interval at which acked messages are retried.
 * When using reliable messages, some more gets added for each hop.
 * Should be a multiple of TICK_INTERVAL_MS.
 */
#define MESH_MODEL_ACKED_RETRY_INTERVAL_MS 200

/**
 * Number of times an ack will be sent.
 */
#define MESH_MODEL_ACK_TRANSMISSIONS 1

/**
 * Number of messages sent each time processQueue() gets called.
 */
#define MESH_MODEL_QUEUE_BURST_COUNT 3

/**
 * Timeout in seconds for reliable msgs.
 */
#define MESH_MODEL_RELIABLE_TIMEOUT_DEFAULT 10

/**
 * Default number of transmissions for unreliable msgs.
 */
#define MESH_MODEL_TRANSMISSIONS_DEFAULT 3

/**
 * Max number of transmissions for unreliable msgs.
 */
#define MESH_MODEL_TRANSMISSIONS_MAX 31

/**
 * Group address used for multicast.
 */
#define MESH_MODEL_GROUP_ADDRESS 0xC51E

/**
 * Group address used for acked multicast.
 */
#define MESH_MODEL_GROUP_ADDRESS_ACKED 0xC51F
<|MERGE_RESOLUTION|>--- conflicted
+++ resolved
@@ -11,10 +11,7 @@
 #define LOGMeshInfo LOGnone
 #define LOGMeshDebug LOGnone
 
-<<<<<<< HEAD
-=======
 // Debug logs
->>>>>>> ddda4196
 #define LOGMeshModelInfo    LOGnone
 #define LOGMeshModelDebug   LOGnone
 #define LOGMeshModelVerbose LOGnone
