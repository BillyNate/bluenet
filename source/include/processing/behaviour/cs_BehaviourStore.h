--- conflicted
+++ resolved
@@ -50,21 +50,15 @@
      * 
      * Returns true on success, false if [index] is out of range.
      */
-<<<<<<< HEAD
-    bool saveBehaviour(Behaviour b, uint8_t index);
-    
-=======
     ErrorCodesGeneral saveBehaviour(Behaviour b, uint8_t index);
 
->>>>>>> 08814500
+==== BASE ====
     /**
      * Remove the behaviour at [index]. If [index] is out of bounds,
      * or no behaviour exists at [index], false is returned. Else, true.
      */
     ErrorCodesGeneral removeBehaviour(uint8_t index);
 
-<<<<<<< HEAD
-=======
     static inline std::array<std::optional<Behaviour>,MaxBehaviours>& getActiveBehaviours() {
         return activeBehaviours;
     }
@@ -78,6 +72,5 @@
     void handleGetBehaviour(event_t& evt);
     void handleGetBehaviourIndices(event_t& evt);
 
->>>>>>> 08814500
     void dispatchBehaviourMutationEvent();
 };