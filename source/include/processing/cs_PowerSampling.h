--- conflicted
+++ resolved
@@ -181,11 +181,7 @@
 
 	/** Filter the samples
 	 */
-<<<<<<< HEAD
-	void filter(buffer_id_t buffer_id, channel_id_t channel_id);
-=======
-	void filter(cs_adc_buffer_id_t bufIndexIn, cs_adc_buffer_id_t bufIndexOut, channel_id_t channel_id);
->>>>>>> 5caee3e2
+	void filter(buffer_id_t bufIndexIn, buffer_id_t bufIndexOut, channel_id_t channel_id);
 
 	/**
 	 * Checks if voltage and current index are swapped.
