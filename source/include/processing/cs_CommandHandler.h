/*
 * Author: Crownstone Team
 * Copyright: Crownstone (https://crownstone.rocks)
 * Date: May 18, 2016
 * License: LGPLv3+, Apache License 2.0, and/or MIT (triple-licensed)
 */
#pragma once

#include <ble/cs_Nordic.h>
#include <ble/cs_Stack.h>
#include <common/cs_Types.h>
#include <protocol/cs_CommandTypes.h>


/**
 * Every command from an external device such as a smartphone goes through the CommandHandler.
 *
 * # Handlers
 *
 * To implement a new command:
 *   - Add a new type to <cs_Types.h>
 *   - Define a custom handler for this type in this class.
 *   - Implement a function to handle this type. 
 *     - The commandData contains a pointer to a data buffer.
 *     - This data will be gone after function returns. It has to copied.
 *     - In most functions there is no explicit memcpy, but a struct assignment (including member arrays).
 *     - When sending the data through as event, a pointer to the struct can be used.
 *     - This means that the attached struct has to be freed later.
 *
 * # Access Level
 *
 * TODO: In handleCommand is every function by default executed at ADMIN level. This should be at the lowest privilege
 * level.
 */
class CommandHandler : EventListener {
public:
	//! Gets a static singleton (no dynamic memory allocation)
	static CommandHandler& getInstance() {
		static CommandHandler instance;
		return instance;
	}

	/** Initialize command handler given board configuration.
	 */
	void init(const boards_config_t* board);

	/**
	 * Handle a a command.
	 *
	 * @param[in]  type           Type of command.
	 * @param[in]  commandData    Data of the command.
	 * @param[in]  source         Source of the entity that issuce this command.
	 * @param[in]  accessLevel    Access level of the entity that issued this command. Default is ADMIN.
	 * @param[out] resultData     Buffer (that can be NULL) to put the result data in. Default is NULL.
	 * @return                    Result of the command.
	 */
	void handleCommand(
			const CommandHandlerTypes type,
			cs_data_t commandData,
			const cmd_source_t source,
			const EncryptionAccessLevel accessLevel,
			cs_result_t & result
			);

	// Handle events as EventListener
	void handleEvent(event_t & event);

private:

	CommandHandler();

	app_timer_t      _resetTimerData;
	app_timer_id_t   _resetTimerId;

	const boards_config_t* _boardConfig;

	EncryptionAccessLevel getRequiredAccessLevel(const CommandHandlerTypes type);
	bool allowedAsMeshCommand(const CommandHandlerTypes type);

<<<<<<< HEAD
	command_result_t handleCmdNop                     (cs_data_t commandData, const EncryptionAccessLevel accessLevel, cs_data_t resultData);
	command_result_t handleCmdGotoDfu                 (cs_data_t commandData, const EncryptionAccessLevel accessLevel, cs_data_t resultData);
	command_result_t handleCmdGetBootloaderVersion    (cs_data_t commandData, const EncryptionAccessLevel accessLevel, cs_data_t resultData);
	command_result_t handleCmdReset                   (cs_data_t commandData, const EncryptionAccessLevel accessLevel, cs_data_t resultData);
	command_result_t handleCmdFactoryReset            (cs_data_t commandData, const EncryptionAccessLevel accessLevel, cs_data_t resultData);
	command_result_t handleCmdSetTime                 (cs_data_t commandData, const EncryptionAccessLevel accessLevel, cs_data_t resultData);
	command_result_t handleCmdSetSunTime              (cs_data_t commandData, const EncryptionAccessLevel accessLevel, cs_data_t resultData);
	command_result_t handleCmdIncreaseTx              (cs_data_t commandData, const EncryptionAccessLevel accessLevel, cs_data_t resultData);
	command_result_t handleCmdValidateSetup           (cs_data_t commandData, const EncryptionAccessLevel accessLevel, cs_data_t resultData);
	command_result_t handleCmdDisconnect              (cs_data_t commandData, const EncryptionAccessLevel accessLevel, cs_data_t resultData);
	command_result_t handleCmdResetErrors             (cs_data_t commandData, const EncryptionAccessLevel accessLevel, cs_data_t resultData);
	command_result_t handleCmdPwm                     (cs_data_t commandData, const EncryptionAccessLevel accessLevel, cs_data_t resultData);
	command_result_t handleCmdSwitch                  (cs_data_t commandData, const EncryptionAccessLevel accessLevel, cs_data_t resultData);
	command_result_t handleCmdRelay                   (cs_data_t commandData, const EncryptionAccessLevel accessLevel, cs_data_t resultData);
	command_result_t handleCmdMultiSwitch             (cs_data_t commandData, const cmd_source_t source, const EncryptionAccessLevel accessLevel, cs_data_t resultData);
	command_result_t handleCmdMeshCommand             (cs_data_t commandData, const EncryptionAccessLevel accessLevel, cs_data_t resultData);
	command_result_t handleCmdAllowDimming            (cs_data_t commandData, const EncryptionAccessLevel accessLevel, cs_data_t resultData);
	command_result_t handleCmdLockSwitch              (cs_data_t commandData, const EncryptionAccessLevel accessLevel, cs_data_t resultData);
	command_result_t handleCmdSetup                   (cs_data_t commandData, const EncryptionAccessLevel accessLevel, cs_data_t resultData);
	command_result_t handleCmdUartMsg                 (cs_data_t commandData, const EncryptionAccessLevel accessLevel, cs_data_t resultData);
	command_result_t handleCmdStateGet                (cs_data_t commandData, const EncryptionAccessLevel accessLevel, cs_data_t resultData);
	command_result_t handleCmdStateSet                (cs_data_t commandData, const EncryptionAccessLevel accessLevel, cs_data_t resultData);
	command_result_t handleCmdRegisterTrackedDevice   (cs_data_t commandData, const EncryptionAccessLevel accessLevel, cs_data_t resultData);
	command_result_t handleMicroAppUpload              (cs_data_t commandData, const EncryptionAccessLevel accessLevel, cs_data_t resultData);
=======
	void handleCmdNop                     (cs_data_t commandData, const EncryptionAccessLevel accessLevel, cs_result_t & result);
	void handleCmdGotoDfu                 (cs_data_t commandData, const EncryptionAccessLevel accessLevel, cs_result_t & result);
	void handleCmdGetBootloaderVersion    (cs_data_t commandData, const EncryptionAccessLevel accessLevel, cs_result_t & result);
	void handleCmdGetUicrData             (cs_data_t commandData, const EncryptionAccessLevel accessLevel, cs_result_t & result);
	void handleCmdReset                   (cs_data_t commandData, const EncryptionAccessLevel accessLevel, cs_result_t & result);
	void handleCmdFactoryReset            (cs_data_t commandData, const EncryptionAccessLevel accessLevel, cs_result_t & result);
	void handleCmdSetTime                 (cs_data_t commandData, const EncryptionAccessLevel accessLevel, cs_result_t & result);
	void handleCmdSetSunTime              (cs_data_t commandData, const EncryptionAccessLevel accessLevel, cs_result_t & result);
	void handleCmdIncreaseTx              (cs_data_t commandData, const EncryptionAccessLevel accessLevel, cs_result_t & result);
	void handleCmdValidateSetup           (cs_data_t commandData, const EncryptionAccessLevel accessLevel, cs_result_t & result);
	void handleCmdDisconnect              (cs_data_t commandData, const EncryptionAccessLevel accessLevel, cs_result_t & result);
	void handleCmdResetErrors             (cs_data_t commandData, const EncryptionAccessLevel accessLevel, cs_result_t & result);
	void handleCmdPwm                     (cs_data_t commandData, const EncryptionAccessLevel accessLevel, cs_result_t & result);
	void handleCmdSwitch                  (cs_data_t commandData, const EncryptionAccessLevel accessLevel, cs_result_t & result);
	void handleCmdRelay                   (cs_data_t commandData, const EncryptionAccessLevel accessLevel, cs_result_t & result);
	void handleCmdMultiSwitch             (cs_data_t commandData, const cmd_source_t source, const EncryptionAccessLevel accesss_resulLevel, cs_result_t & result);
	void handleCmdMeshCommand             (cs_data_t commandData, const cmd_source_t source, const EncryptionAccessLevel accesss_resulLevel, cs_result_t & result);
	void handleCmdAllowDimming            (cs_data_t commandData, const EncryptionAccessLevel accessLevel, cs_result_t & result);
	void handleCmdLockSwitch              (cs_data_t commandData, const EncryptionAccessLevel accessLevel, cs_result_t & result);
	void handleCmdSetup                   (cs_data_t commandData, const EncryptionAccessLevel accessLevel, cs_result_t & result);
	void handleCmdUartMsg                 (cs_data_t commandData, const EncryptionAccessLevel accessLevel, cs_result_t & result);
	void handleCmdStateGet                (cs_data_t commandData, const EncryptionAccessLevel accessLevel, cs_result_t & result);
	void handleCmdStateSet                (cs_data_t commandData, const EncryptionAccessLevel accessLevel, cs_result_t & result);
	void handleCmdRegisterTrackedDevice   (cs_data_t commandData, const EncryptionAccessLevel accessLevel, cs_result_t & result);
>>>>>>> 770ba6e5
	
	// delegate a command in the form of an event of given [typ], passing the commandData and using the allocated [resultData]
	void dispatchEventForCommand(CS_TYPE typ, cs_data_t commandData, cs_result_t & result);

	/**
	 * Reset, after a delay.
	 * TODO: This function doesn't belong in this class.
	 */
	void resetDelayed(uint8_t opCode, uint16_t delayMs=2000);
};
<|MERGE_RESOLUTION|>--- conflicted
+++ resolved
@@ -77,32 +77,6 @@
 	EncryptionAccessLevel getRequiredAccessLevel(const CommandHandlerTypes type);
 	bool allowedAsMeshCommand(const CommandHandlerTypes type);
 
-<<<<<<< HEAD
-	command_result_t handleCmdNop                     (cs_data_t commandData, const EncryptionAccessLevel accessLevel, cs_data_t resultData);
-	command_result_t handleCmdGotoDfu                 (cs_data_t commandData, const EncryptionAccessLevel accessLevel, cs_data_t resultData);
-	command_result_t handleCmdGetBootloaderVersion    (cs_data_t commandData, const EncryptionAccessLevel accessLevel, cs_data_t resultData);
-	command_result_t handleCmdReset                   (cs_data_t commandData, const EncryptionAccessLevel accessLevel, cs_data_t resultData);
-	command_result_t handleCmdFactoryReset            (cs_data_t commandData, const EncryptionAccessLevel accessLevel, cs_data_t resultData);
-	command_result_t handleCmdSetTime                 (cs_data_t commandData, const EncryptionAccessLevel accessLevel, cs_data_t resultData);
-	command_result_t handleCmdSetSunTime              (cs_data_t commandData, const EncryptionAccessLevel accessLevel, cs_data_t resultData);
-	command_result_t handleCmdIncreaseTx              (cs_data_t commandData, const EncryptionAccessLevel accessLevel, cs_data_t resultData);
-	command_result_t handleCmdValidateSetup           (cs_data_t commandData, const EncryptionAccessLevel accessLevel, cs_data_t resultData);
-	command_result_t handleCmdDisconnect              (cs_data_t commandData, const EncryptionAccessLevel accessLevel, cs_data_t resultData);
-	command_result_t handleCmdResetErrors             (cs_data_t commandData, const EncryptionAccessLevel accessLevel, cs_data_t resultData);
-	command_result_t handleCmdPwm                     (cs_data_t commandData, const EncryptionAccessLevel accessLevel, cs_data_t resultData);
-	command_result_t handleCmdSwitch                  (cs_data_t commandData, const EncryptionAccessLevel accessLevel, cs_data_t resultData);
-	command_result_t handleCmdRelay                   (cs_data_t commandData, const EncryptionAccessLevel accessLevel, cs_data_t resultData);
-	command_result_t handleCmdMultiSwitch             (cs_data_t commandData, const cmd_source_t source, const EncryptionAccessLevel accessLevel, cs_data_t resultData);
-	command_result_t handleCmdMeshCommand             (cs_data_t commandData, const EncryptionAccessLevel accessLevel, cs_data_t resultData);
-	command_result_t handleCmdAllowDimming            (cs_data_t commandData, const EncryptionAccessLevel accessLevel, cs_data_t resultData);
-	command_result_t handleCmdLockSwitch              (cs_data_t commandData, const EncryptionAccessLevel accessLevel, cs_data_t resultData);
-	command_result_t handleCmdSetup                   (cs_data_t commandData, const EncryptionAccessLevel accessLevel, cs_data_t resultData);
-	command_result_t handleCmdUartMsg                 (cs_data_t commandData, const EncryptionAccessLevel accessLevel, cs_data_t resultData);
-	command_result_t handleCmdStateGet                (cs_data_t commandData, const EncryptionAccessLevel accessLevel, cs_data_t resultData);
-	command_result_t handleCmdStateSet                (cs_data_t commandData, const EncryptionAccessLevel accessLevel, cs_data_t resultData);
-	command_result_t handleCmdRegisterTrackedDevice   (cs_data_t commandData, const EncryptionAccessLevel accessLevel, cs_data_t resultData);
-	command_result_t handleMicroAppUpload              (cs_data_t commandData, const EncryptionAccessLevel accessLevel, cs_data_t resultData);
-=======
 	void handleCmdNop                     (cs_data_t commandData, const EncryptionAccessLevel accessLevel, cs_result_t & result);
 	void handleCmdGotoDfu                 (cs_data_t commandData, const EncryptionAccessLevel accessLevel, cs_result_t & result);
 	void handleCmdGetBootloaderVersion    (cs_data_t commandData, const EncryptionAccessLevel accessLevel, cs_result_t & result);
@@ -127,7 +101,7 @@
 	void handleCmdStateGet                (cs_data_t commandData, const EncryptionAccessLevel accessLevel, cs_result_t & result);
 	void handleCmdStateSet                (cs_data_t commandData, const EncryptionAccessLevel accessLevel, cs_result_t & result);
 	void handleCmdRegisterTrackedDevice   (cs_data_t commandData, const EncryptionAccessLevel accessLevel, cs_result_t & result);
->>>>>>> 770ba6e5
+	void handleMicroAppUpload             (cs_data_t commandData, const EncryptionAccessLevel accessLevel, cs_result_t & result);
 	
 	// delegate a command in the form of an event of given [typ], passing the commandData and using the allocated [resultData]
 	void dispatchEventForCommand(CS_TYPE typ, cs_data_t commandData, cs_result_t & result);
