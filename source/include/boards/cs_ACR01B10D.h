--- conflicted
+++ resolved
@@ -110,12 +110,7 @@
 	config->currentMultiplier[GAIN_MIDDLE]     = 0.015;
 	config->currentMultiplier[GAIN_HIGH]       = 0.015;
 
-<<<<<<< HEAD
-	config->voltageZero[GAIN_SINGLE]           = 512;
-=======
-	// TODO: Explain why not 512 (see above). If 500 incorrect, replace.
-	config->voltageOffset[GAIN_SINGLE]         = 500;
->>>>>>> a9fcd86b
+	config->voltageOffset[GAIN_SINGLE]         = 512;
 
 	// TODO: Explain this value
 	config->currentOffset[GAIN_LOW]            = -125;
