--- conflicted
+++ resolved
@@ -424,12 +424,8 @@
 	 * @param[in] delayMs         Delay in ms.
 	 * @return                    Return code.
 	 */
-<<<<<<< HEAD
-	cs_ret_code_t addToQueue(cs_state_queue_op_t operation, const CS_TYPE & type, uint16_t id, uint32_t delayMs,
+	cs_ret_code_t addToQueue(cs_state_queue_op_t operation, const CS_TYPE & type, cs_state_id_t id, uint32_t delayMs,
 			const QueueMode mode);
-=======
-	cs_ret_code_t addToQueue(cs_state_queue_op_t operation, const CS_TYPE & type, cs_state_id_t id, uint32_t delayMs);
->>>>>>> e8f9a03c
 
 	cs_ret_code_t allocate(cs_state_data_t & data);
 
