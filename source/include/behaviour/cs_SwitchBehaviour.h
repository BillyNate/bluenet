/*
 * Author: Crownstone Team
 * Copyright: Crownstone (https://crownstone.rocks)
 * Date: Dec 20, 2019
 * License: LGPLv3+, Apache License 2.0, and/or MIT (triple-licensed)
 */

#pragma once

#include <behaviour/cs_Behaviour.h>

#include <presence/cs_PresenceCondition.h>

#include <util/cs_WireFormat.h>

#include <optional>
#include <stdint.h>

/**
 * Object that defines when a state transition should occur.
 * 
 * It abstracts predicates such as:
 * "fade to 100% in 10 minutes, starting 30 minutes before sunrise, if anyone is in this room"
 */
class SwitchBehaviour : public Behaviour{
public:
    typedef std::array<uint8_t, 
      WireFormat::size<Behaviour>() + 
      WireFormat::size<PresenceCondition>()> SerializedDataType;

    virtual ~SwitchBehaviour() = default;
    
    SwitchBehaviour(
      uint8_t intensity,
      uint8_t profileid,
      DayOfWeekBitMask activedaysofweek,
      TimeOfDay from, 
      TimeOfDay until, 
      PresenceCondition presencecondition
      );

    SwitchBehaviour(SerializedDataType arr);
    SerializedDataType serialize();

    virtual uint8_t* serialize(uint8_t* outbuff, size_t max_size) override;
    virtual size_t serializedSize() const override;

    virtual Type getType() const override { return Type::Switch; }

    void print();

    // =========== Semantics ===========

    virtual bool requiresPresence() override;
    virtual bool requiresAbsence() override;

    /**
     * Does the behaviour apply to the current situation?
     * If from() == until() the behaviour isValid all day.
     **/
    virtual bool isValid(Time currenttime, PresenceStateDescription currentpresence);

    // Presence description is cached in order to prevent
    // that the behaviour flickers when a user is on the border of two rooms.
    // (not there is a timeout in the presencehandler to check if the user hasn't disappeared,
    // but it tries to describe the location as accurately as possible. Thus, when a user is
    // detected in another room, the presence is immediately updated.)
    bool isValid(PresenceStateDescription currentpresence); // cached version

    // Because of the definition of isValid(PresenceStateDescription) in this class
    // the base class function with the same name is shadowed. This using statement
    // reintroduces the function name in this class's scope.
    using Behaviour::isValid;
    
<<<<<<< HEAD
    protected:
    // (serialized field)
=======
private:

    bool _isValid(PresenceStateDescription currentpresence);  // uncached version


    // serialized fields (settings)
>>>>>>> 252c1520
    PresenceCondition presenceCondition;

    private:
    // records when was the last call to _isValid returned true
    // (runtime value, not serialized)
    std::optional<uint32_t> prevIsValidTimeStamp = {};

    // uncached version of ::isValid
    bool _isValid(PresenceStateDescription currentpresence);
};<|MERGE_RESOLUTION|>--- conflicted
+++ resolved
@@ -72,17 +72,8 @@
     // reintroduces the function name in this class's scope.
     using Behaviour::isValid;
     
-<<<<<<< HEAD
     protected:
     // (serialized field)
-=======
-private:
-
-    bool _isValid(PresenceStateDescription currentpresence);  // uncached version
-
-
-    // serialized fields (settings)
->>>>>>> 252c1520
     PresenceCondition presenceCondition;
 
     private:
