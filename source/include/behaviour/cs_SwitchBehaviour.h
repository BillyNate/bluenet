--- conflicted
+++ resolved
@@ -76,16 +76,10 @@
     // (serialized field)
     PresenceCondition presenceCondition;
 
-<<<<<<< HEAD
     private:
-    // records when was the last call to _isValid returned true
-    // (runtime value, not serialized)
-    std::optional<uint32_t> prevIsValidTimeStamp = {};
+    // unserialized fields (runtime values)
+    std::optional<uint32_t> prevInRoomTimeStamp = {}; // when was the last call to _isValid that returned true?
 
     // uncached version of ::isValid
     bool _isValid(PresenceStateDescription currentpresence);
-=======
-    // unserialized fields (runtime values)
-    std::optional<uint32_t> prevInRoomTimeStamp = {}; // when was the last call to _isValid that returned true?
->>>>>>> a8215221
 };