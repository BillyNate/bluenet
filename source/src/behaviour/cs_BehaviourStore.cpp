--- conflicted
+++ resolved
@@ -63,24 +63,11 @@
 	Behaviour::Type typ = static_cast<Behaviour::Type>(evt.getData()[0]);
     uint8_t result_index = 0xff;
 
-<<<<<<< HEAD
-	switch(typ){
-		case SwitchBehaviour::Type::Switch:{
-			// Its a switch behaviour packet, let's check the size
-			if(evt.size != sizeof(SwitchBehaviour::SerializedDataType)){
-				LOGe(FMT_WRONG_PAYLOAD_LENGTH " while type of behaviour to save: size(%d) type (%d)", evt.size, sizeof(SwitchBehaviour::SerializedDataType), typ);
-                evt.result.returnCode = ERR_WRONG_PAYLOAD_LENGTH;
-				return;
-			}
-
-			SwitchBehaviour b = WireFormat::deserialize<SwitchBehaviour>(evt.getData(), evt.size);
-=======
     // find the first empty index.
     uint8_t empty_index = 0;
     while(activeBehaviours[empty_index] != nullptr && empty_index < MaxBehaviours){
         empty_index++;
     }
->>>>>>> 5f44f844
 
     if(empty_index >= MaxBehaviours){
         evt.result.returnCode = ERR_NO_SPACE;
