--- conflicted
+++ resolved
@@ -249,10 +249,10 @@
 		}
 		default:
 			LOGw("Unknown i2c opcode: %i", twi_cmd->opcode);
-	}
-}
-
-<<<<<<< HEAD
+			break;
+	}
+}
+
 /*
  * Handle BLE commands
  */
@@ -287,13 +287,10 @@
 		}
 		default: {
 			LOGw("Unknown BLE opcode: %i", ble_cmd->opcode);
-		}
-	}
-}
-
-=======
-
-
+			break;
+		}
+	}
+}
 
 
 void MicroappProtocol::handleMeshCommand(microapp_mesh_header_t* meshCommand, uint8_t* payload, size_t payloadSize) {
@@ -383,6 +380,7 @@
 	}
 }
 
+
 void MicroappProtocol::onMeshMessage(MeshMsgEvent event) {
 	if (event.type != CS_MESH_MODEL_TYPE_MICROAPP) {
 		return;
@@ -405,8 +403,6 @@
 	_meshMessageBuffer.push(bufferedMessage);
 }
 
-
->>>>>>> ff867e62
 int handleCommand(uint8_t* payload, uint16_t length) {
 	_logArray(SERIAL_DEBUG, true, payload, length);
 	uint8_t command = payload[0];
@@ -518,12 +514,12 @@
 			event.dispatch();
 			break;
 		}
-<<<<<<< HEAD
 		case CS_MICROAPP_COMMAND_BLE: {
 			LOGd("CS_MICROAPP_COMMAND_BLE");
 			ble_cmd_t *ble_cmd = (ble_cmd_t*)payload;
 			handleBleCommand(ble_cmd);
-=======
+			break;
+		}
 		case CS_MICROAPP_COMMAND_POWER_USAGE: {
 			LOGd("power usage");
 
@@ -576,7 +572,6 @@
 			uint8_t* meshPayload = payload + headerSize;
 			size_t meshPayloadLength = length - headerSize;
 			MicroappProtocol::getInstance().handleMeshCommand(meshCommand, meshPayload, meshPayloadLength);
->>>>>>> ff867e62
 			break;
 		}
 		default:
@@ -875,7 +870,6 @@
 			callback_func();
 			break;
 		}
-<<<<<<< HEAD
 		case CS_TYPE::CMD_BLE_SET_MICROAPP_ISR: {
 			LOGd("MicroappProtocol: Reacting to CMD_BLE_SET_MICROAPP_ISR event");
 			TYPIFY(CMD_BLE_SET_MICROAPP_ISR) ble_cmd = *(TYPIFY(CMD_BLE_SET_MICROAPP_ISR)*)event.data; // microapp_ble_isr_init_t
@@ -889,6 +883,7 @@
 					break;
 				}
 			}
+			// what if no space?
 			break;
 		}
 		case CS_TYPE::EVT_DEVICE_SCANNED: {
@@ -935,15 +930,11 @@
 			LOGd("Setting _microappIsScanning to %i",_microappIsScanning);
 			break;
 		}
-=======
-
 		case CS_TYPE::EVT_RECV_MESH_MSG: {
 			auto msg = CS_TYPE_CAST(EVT_RECV_MESH_MSG, event.data);
 			onMeshMessage(*msg);
 			break;
 		}
-
->>>>>>> ff867e62
 		default:
 			break;
 	}
