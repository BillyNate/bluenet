/*
 * Author: Crownstone Team
 * Copyright: Crownstone (https://crownstone.rocks)
 * Date: Dec 20, 2019
 * License: LGPLv3+, Apache License 2.0, and/or MIT (triple-licensed)
 */


#include <processing/behaviour/cs_BehaviourHandler.h>
#include <processing/behaviour/cs_BehaviourStore.h>
#include <processing/behaviour/cs_Behaviour.h>

#include <presence/cs_PresenceDescription.h>

#include <time/cs_SystemTime.h>
#include <time/cs_TimeOfDay.h>

#include <common/cs_Types.h>

#include "drivers/cs_Serial.h"

#define LOGBehaviourHandler LOGnone

void BehaviourHandler::handleEvent(event_t& evt){
    switch(evt.type){
        case CS_TYPE::STATE_TIME:
        case CS_TYPE::EVT_PRESENCE_MUTATION:
            update();
        default:{
            // ignore other events
            break;
        }
    }
}

void BehaviourHandler::update(){
    // TODO(Arend 24-09-2019): get presence from scheduler
    TimeOfDay time = SystemTime::now();
<<<<<<< HEAD
    PresenceStateDescription presence = 0xff; // everyone present as dummy value.
=======
   PresenceStateDescription presence = 0xff; // everyone present as dummy value.
    
   LOGBehaviourHandler("BehaviourHandler::update %02d:%02d:%02d",time.h(),time.m(),time.s());
>>>>>>> f40e3185

    auto intendedState = computeIntendedState(time, presence);
    if(intendedState){
        if(previousIntendedState == intendedState){
            LOGd("%02d:%02d:%02d, no behaviour change",time.h(),time.m(),time.s());
            return;
        }

        LOGd("%02d:%02d:%02d, new beahviour value",time.h(),time.m(),time.s());
        previousIntendedState = intendedState;
        
        uint8_t intendedValue = intendedState.value();
        event_t behaviourStateChange(
            CS_TYPE::EVT_BEHAVIOUR_SWITCH_STATE,
            &intendedValue,
            sizeof(uint8_t)
        );

        behaviourStateChange.dispatch();
    } else {
        LOGd("%02d:%02d:%02d, conflicting behaviours",time.h(),time.m(),time.s());
    }
}

std::optional<uint8_t> BehaviourHandler::computeIntendedState(
       TimeOfDay currentTime, 
       PresenceStateDescription currentPresence){
    std::optional<uint8_t> intendedValue = {};
    
    for (const auto& b : BehaviourStore::getActiveBehaviours()){
        if (b && b->isValid(currentTime, currentPresence)){
            if (intendedValue){
                if (b->value() != intendedValue.value()){
                    // found a conflicting behaviour
                    // TODO(Arend): add more advance conflict resolution according to document.
                    return std::nullopt;
                }
            } else {
                // found first valid behaviour
                intendedValue = b->value();
            }
        }
    }

    // reaching here means no conflict. An empty intendedValue should thus be resolved to 'off'
    return intendedValue.value_or(0);
}

// void TestBehaviourHandler(uint32_t time, uint8_t presence){
// 	bool intendedState = false;
// 	if(_behaviourHandler.computeIntendedState(intendedState,
// 			time,
// 			presence)
// 	){
// 		LOGd("TestBehaviourHandler(%d,%d) -> valid: %d intent: %d",
// 			time,presence,
// 			true, intendedState? 1: 0);
// 	} else {
// 		LOGd("TestBehaviourHandler(%d,%d) -> valid: %d intent: %d",
// 			time,presence,
// 			false, intendedState? 1 : 0);
// 	}
// }

// void TestCases(){
//     // add some test behaviours to the store
//     Behaviour morningbehaviour(
//         9*60*60,
//         11*60*60,
//         0b10101010,
//         true
//     );
//     Behaviour morningbehaviour_overlap(
//         8*60*60,
//         10*60*60,
//         0b10101010,
//         true
//     );
//     Behaviour morningbehaviour_conflict(
//         10*60*60,
//         12*60*60,
//         0b10101010,
//         false
//     );
//     Behaviour eveningbehaviour(
//         22*60*60,
//         23*60*60,
//         0b10101010,
//         true
//     );

//     saveBehaviour(morningbehaviour,0);
//     saveBehaviour(eveningbehaviour,1);
//     saveBehaviour(morningbehaviour_overlap,2);
//     saveBehaviour(morningbehaviour_conflict,3);

//     // check boundaries
//     TestBehaviourHandler(22*60*60-1, 0xff); // 0 0
//     TestBehaviourHandler(22*60*60,   0xff); // 1 1
//     TestBehaviourHandler(23*60*60-1, 0xff); // 1 1
//     TestBehaviourHandler(23*60*60,   0xff); // 0 0

//     // check confict and overlap
//     TestBehaviourHandler( 8*60*60, 0xff); // 1 1 // 1 behaviour
//     TestBehaviourHandler( 9*60*60, 0xff); // 1 1 // 2 behaviours agree
//     TestBehaviourHandler(10*60*60, 0xff); // 0 x // 2 behaviours conflict
//     TestBehaviourHandler(11*60*60, 0xff); // 1 0 // 1 behaviour edge case
//     TestBehaviourHandler(12*60*60, 0xff); // 0 0 // 0 behaviours
// }<|MERGE_RESOLUTION|>--- conflicted
+++ resolved
@@ -36,22 +36,20 @@
 void BehaviourHandler::update(){
     // TODO(Arend 24-09-2019): get presence from scheduler
     TimeOfDay time = SystemTime::now();
-<<<<<<< HEAD
-    PresenceStateDescription presence = 0xff; // everyone present as dummy value.
-=======
+==== BASE ====
    PresenceStateDescription presence = 0xff; // everyone present as dummy value.
     
-   LOGBehaviourHandler("BehaviourHandler::update %02d:%02d:%02d",time.h(),time.m(),time.s());
->>>>>>> f40e3185
+    LOGd("BehaviourHandler::update %02d:%02d:%02d",time.h(),time.m(),time.s());
+==== BASE ====
 
     auto intendedState = computeIntendedState(time, presence);
     if(intendedState){
         if(previousIntendedState == intendedState){
-            LOGd("%02d:%02d:%02d, no behaviour change",time.h(),time.m(),time.s());
+            LOGBehaviourHandler("%02d:%02d:%02d, no behaviour change",time.h(),time.m(),time.s());
             return;
         }
 
-        LOGd("%02d:%02d:%02d, new beahviour value",time.h(),time.m(),time.s());
+        LOGBehaviourHandler("%02d:%02d:%02d, new beahviour value",time.h(),time.m(),time.s());
         previousIntendedState = intendedState;
         
         uint8_t intendedValue = intendedState.value();
@@ -63,7 +61,7 @@
 
         behaviourStateChange.dispatch();
     } else {
-        LOGd("%02d:%02d:%02d, conflicting behaviours",time.h(),time.m(),time.s());
+        LOGBehaviourHandler("%02d:%02d:%02d, conflicting behaviours",time.h(),time.m(),time.s());
     }
 }
 
