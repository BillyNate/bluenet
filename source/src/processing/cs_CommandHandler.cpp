--- conflicted
+++ resolved
@@ -116,14 +116,11 @@
 		case CTRL_CMD_GET_BEHAVIOUR_INDICES:
 		case CTRL_CMD_GET_BEHAVIOUR_DEBUG:
 		case CTRL_CMD_REGISTER_TRACKED_DEVICE:
-<<<<<<< HEAD
-		case CTRL_CMD_MICROAPP_UPLOAD:
-=======
 		case CTRL_CMD_GET_UPTIME:
 		case CTRL_CMD_GET_ADC_RESTARTS:
 		case CTRL_CMD_GET_SWITCH_HISTORY:
 		case CTRL_CMD_GET_POWER_SAMPLES:
->>>>>>> 918ba94c
+		case CTRL_CMD_MICROAPP_UPLOAD:
 			LOGd("cmd=%u lvl=%u", type, accessLevel);
 			break;
 		case CTRL_CMD_UNKNOWN:
@@ -198,11 +195,6 @@
 	case CTRL_CMD_REGISTER_TRACKED_DEVICE:
 		return handleCmdRegisterTrackedDevice(commandData, accessLevel, result);
 	case CTRL_CMD_SET_IBEACON_CONFIG_ID:
-<<<<<<< HEAD
-		return dispatchEventForCommand(CS_TYPE::CMD_SET_IBEACON_CONFIG_ID, commandData, result);
-	case CTRL_CMD_MICROAPP_UPLOAD:
-		return handleMicroAppUpload(commandData, accessLevel, result);
-=======
 		return dispatchEventForCommand(CS_TYPE::CMD_SET_IBEACON_CONFIG_ID, commandData, source, result);
 	case CTRL_CMD_GET_UPTIME:
 		return handleCmdGetUptime(commandData, accessLevel, result);
@@ -212,7 +204,8 @@
 		return dispatchEventForCommand(CS_TYPE::CMD_GET_SWITCH_HISTORY, commandData, source, result);
 	case CTRL_CMD_GET_POWER_SAMPLES:
 		return dispatchEventForCommand(CS_TYPE::CMD_GET_POWER_SAMPLES, commandData, source, result);
->>>>>>> 918ba94c
+	case CTRL_CMD_MICROAPP_UPLOAD:
+		return handleMicroAppUpload(commandData, accessLevel, result);
 	case CTRL_CMD_UNKNOWN:
 		result.returnCode = ERR_UNKNOWN_TYPE;
 		return;
@@ -702,11 +695,7 @@
 	}
 	if (forSelf) {
 		cs_data_t meshCommandCtrlCmdData(meshCtrlCmd.controlCommand.data, meshCtrlCmd.controlCommand.size);
-<<<<<<< HEAD
-		handleCommand(meshCtrlCmd.controlCommand.type, meshCommandCtrlCmdData, source, accessLevel, result);
-=======
 		handleCommand(protocol, meshCtrlCmd.controlCommand.type, meshCommandCtrlCmdData, source, accessLevel, result);
->>>>>>> 918ba94c
 
 		// Send out result to UART.
 		uart_msg_mesh_result_packet_header_t resultHeader;
@@ -721,10 +710,7 @@
 		UartProtocol::getInstance().writeMsgPart(UART_OPCODE_TX_MESH_RESULT, (uint8_t*)&resultHeader, sizeof(resultHeader));
 		UartProtocol::getInstance().writeMsgPart(UART_OPCODE_TX_MESH_RESULT, result.buf.data, result.dataSize);
 		UartProtocol::getInstance().writeMsgEnd(UART_OPCODE_TX_MESH_RESULT);
-<<<<<<< HEAD
-=======
 //		LOGd("success id=%u", resultHeader.stoneId);
->>>>>>> 918ba94c
 
 		if (!forOthers) {
 			return;
@@ -833,7 +819,19 @@
 	return;
 }
 
-<<<<<<< HEAD
+void CommandHandler::handleCmdGetUptime(cs_data_t commandData, const EncryptionAccessLevel accessLevel, cs_result_t & result) {
+	LOGi(STR_HANDLE_COMMAND, "get uptime");
+	if (result.buf.len < sizeof(uint32_t)) {
+		result.returnCode = ERR_BUFFER_TOO_SMALL;
+		return;
+	}
+	uint32_t* uptime = (uint32_t*) result.buf.data;
+	*uptime = SystemTime::up();
+	result.dataSize = sizeof(uint32_t);
+	result.returnCode = ERR_SUCCESS;
+	return;
+}
+
 void CommandHandler::handleMicroAppUpload(cs_data_t commandData, const EncryptionAccessLevel accessLevel, cs_result_t & result) {
 	LOGi(STR_HANDLE_COMMAND, "microapp upload");
 	if (commandData.len != sizeof(microapp_upload_packet_t)) {
@@ -850,28 +848,10 @@
 	result.returnCode = event.result.returnCode;
 }
 
-void CommandHandler::dispatchEventForCommand(CS_TYPE typ, cs_data_t commandData, cs_result_t & result) {
-	event_t event(typ, commandData.data, commandData.len, result);
-	event.dispatch();
-=======
-void CommandHandler::handleCmdGetUptime(cs_data_t commandData, const EncryptionAccessLevel accessLevel, cs_result_t & result) {
-	LOGi(STR_HANDLE_COMMAND, "get uptime");
-	if (result.buf.len < sizeof(uint32_t)) {
-		result.returnCode = ERR_BUFFER_TOO_SMALL;
-		return;
-	}
-	uint32_t* uptime = (uint32_t*) result.buf.data;
-	*uptime = SystemTime::up();
-	result.dataSize = sizeof(uint32_t);
-	result.returnCode = ERR_SUCCESS;
-	return;
-}
-
 void CommandHandler::dispatchEventForCommand(CS_TYPE type, cs_data_t commandData, const cmd_source_with_counter_t& source, cs_result_t & result) {
 	event_t event(type, commandData.data, commandData.len, source, result);
 	event.dispatch();
 	result.returnCode = event.result.returnCode;
->>>>>>> 918ba94c
 	result.dataSize = event.result.dataSize;
 }
 
@@ -915,14 +895,11 @@
 		case CTRL_CMD_UART_MSG:
 		case CTRL_CMD_GET_BEHAVIOUR_DEBUG:
 		case CTRL_CMD_SET_IBEACON_CONFIG_ID:
-<<<<<<< HEAD
-		case CTRL_CMD_MICROAPP_UPLOAD:
-=======
 		case CTRL_CMD_GET_UPTIME:
 		case CTRL_CMD_GET_ADC_RESTARTS:
 		case CTRL_CMD_GET_SWITCH_HISTORY:
 		case CTRL_CMD_GET_POWER_SAMPLES:
->>>>>>> 918ba94c
+		case CTRL_CMD_MICROAPP_UPLOAD:
 			return ADMIN;
 		case CTRL_CMD_UNKNOWN:
 			return NOT_SET;
@@ -956,17 +933,6 @@
 		}
 		case CS_TYPE::CMD_CONTROL_CMD: {
 			auto cmd = reinterpret_cast<TYPIFY(CMD_CONTROL_CMD)*>(event.data);
-<<<<<<< HEAD
-
-			// Allocate buffer instead of using event.result.buf, as that's often not set or too small.
-			// TODO: let non-get commands just return error code when buffer is too small.
-			// TODO: @vliedel. We should set this buffer depending on macro MAX PACKET SIZE
-			uint8_t result_buffer[300];
-
-			cs_result_t result(cs_data_t(result_buffer, sizeof(result_buffer)));
-
-=======
->>>>>>> 918ba94c
 			handleCommand(
 				cmd->protocolVersion,
 				cmd->type,
