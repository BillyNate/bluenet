--- conflicted
+++ resolved
@@ -214,11 +214,7 @@
 	uint32_t nrfCode = NRF_SUCCESS;
 	for (uint8_t i = 0; i < uuidCount; ++i) {
 		ble_uuid_t uuid = uuids[i].getUuid();
-<<<<<<< HEAD
 		nrfCode = ble_db_discovery_evt_register(&uuid); // TODO(20220111): if discover is called several times, prevent re-registration?
-=======
-		nrfCode         = ble_db_discovery_evt_register(&uuid);
->>>>>>> fba66904
 		switch (nrfCode) {
 			case NRF_SUCCESS: break;
 			case NRF_ERROR_NO_MEM: {
@@ -243,12 +239,7 @@
 void BleCentral::onDiscoveryEvent(ble_db_discovery_evt_t& event) {
 	switch (event.evt_type) {
 		case BLE_DB_DISCOVERY_COMPLETE: {
-<<<<<<< HEAD
 			LOGBleCentralDebug("Discovery found service uuid=0x%04X type=%u characteristicCount=%u",
-=======
-			LOGBleCentralDebug(
-					"Discovery found service uuid=0x%04X type=%u characteristicCount=%u",
->>>>>>> fba66904
 					event.params.discovered_db.srv_uuid.uuid,
 					event.params.discovered_db.srv_uuid.type,
 					event.params.discovered_db.char_count);
@@ -263,18 +254,12 @@
 
 			// Send an event for each characteristic
 			for (uint8_t i = 0; i < event.params.discovered_db.char_count; ++i) {
-<<<<<<< HEAD
 
 				auto db_char_entry = event.params.discovered_db.charateristics[i];
 
 				packet.uuid = UUID(db_char_entry.characteristic.uuid);
 				packet.valueHandle = db_char_entry.characteristic.handle_value;
 				packet.cccdHandle = db_char_entry.cccd_handle;
-=======
-				packet.uuid        = UUID(event.params.discovered_db.charateristics[i].characteristic.uuid);
-				packet.valueHandle = event.params.discovered_db.charateristics[i].characteristic.handle_value;
-				packet.cccdHandle  = event.params.discovered_db.charateristics[i].cccd_handle;
->>>>>>> fba66904
 				event_t eventOut(CS_TYPE::EVT_BLE_CENTRAL_DISCOVERY, &packet, sizeof(packet));
 
 				LOGBleCentralDebug("   char {uuid: 0x%04x, valHandle: 0x%04X, cccdHandle: 0x%04X }",
