/*
 * Author: Crownstone Team
 * Copyright: Crownstone (https://crownstone.rocks)
 * Date: Mar 10, 2020
 * License: LGPLv3+, Apache License 2.0, and/or MIT (triple-licensed)
 */

#include <mesh/cs_MeshCommon.h>
#include <mesh/cs_MeshCore.h>
#include <storage/cs_State.h>
#include <util/cs_BleError.h>
#include <util/cs_Utils.h>

extern "C" {
#include "access.h"
#include "access_config.h"
#include "access_internal.h"
#include "ad_type_filter.h"
#include "config_server.h"
#include "config_server_events.h"
#include "device_state_manager.h"
#include "flash_manager_defrag.h"
#include "log.h"
#include "mesh_config.h"
#include "mesh_opt_core.h"
#include "mesh_provisionee.h"
#include "mesh_stack.h"
#include "net_state.h"
#include "nrf_mesh.h"
#include "nrf_mesh_configure.h"
#include "nrf_mesh_events.h"
#include "scanner.h"
#include "transport.h"
#include "uri.h"
#include "utils.h"
}

<<<<<<< HEAD

#define LOGMeshCoreDebug LOGvv
#define LOGMeshCoreInfo LOGvv
#define LOGMeshCoreWarn LOGvv



#define MESH_FLASH_HANDLE_SEQNUM   (0x0001)
#define MESH_FLASH_HANDLE_IV_INDEX (0x0002)

=======
>>>>>>> fba66904
#if NRF_MESH_KEY_SIZE != ENCRYPTION_KEY_LENGTH
#error "Mesh key size doesn't match encryption key size"
#endif

#define ENABLE_MESH_PROVISIONING 0

static void meshEventHandler(const nrf_mesh_evt_t* p_evt);

/*
 * This struct must be statically allocated. The event handler can be set statically. The node and is_removed fields
 * are set internally.
 */
static nrf_mesh_evt_handler_t meshEventHandlerStruct = {.evt_cb = meshEventHandler, nullptr, false};

#if MESH_PERSISTENT_STORAGE == 2

/**
 * Copied from mest_opt_net_state.h
 */
enum {
	MESH_OPT_NET_STATE_SEQ_NUM_BLOCK_LEGACY_RECORD = 1,
	MESH_OPT_NET_STATE_IV_INDEX_LEGACY_RECORD,
	MESH_OPT_NET_STATE_SEQ_NUM_BLOCK_RECORD,
	MESH_OPT_NET_STATE_IV_INDEX_RECORD
};

static CS_TYPE cs_mesh_get_type_from_handle(uint16_t handle) {
	switch (handle) {
		case MESH_OPT_NET_STATE_SEQ_NUM_BLOCK_LEGACY_RECORD: return CS_TYPE::STATE_MESH_SEQ_NUMBER;
		case MESH_OPT_NET_STATE_IV_INDEX_LEGACY_RECORD: return CS_TYPE::STATE_MESH_IV_INDEX;
		case MESH_OPT_NET_STATE_SEQ_NUM_BLOCK_RECORD: return CS_TYPE::STATE_MESH_SEQ_NUMBER_V5;
		case MESH_OPT_NET_STATE_IV_INDEX_RECORD: return CS_TYPE::STATE_MESH_IV_INDEX_V5;
		default: return CS_TYPE::CONFIG_DO_NOT_USE;
	}
}

static uint32_t cs_mesh_write_cb(uint16_t handle, void* data_ptr, uint16_t data_size) {
	assert(CsUtils::getInterruptLevel() == 0, "Invalid interrupt level");
	CS_TYPE type          = cs_mesh_get_type_from_handle(handle);
	cs_ret_code_t retCode = State::getInstance().set(type, data_ptr, data_size);
	_log(SERIAL_DEBUG, false, "cs_mesh_write_cb handle=%u retCode=%u data=", handle, retCode);
	_logArray(SERIAL_DEBUG, true, (uint8_t*)data_ptr, data_size);
	switch (retCode) {
		case ERR_SUCCESS: {
			[[fallthrough]];
		}
		case ERR_SUCCESS_NO_CHANGE: {
			return NRF_SUCCESS;
		}
		default: {
			return retCode;
		}
	}
}

static uint32_t cs_mesh_read_cb(uint16_t handle, void* data_ptr, uint16_t data_size) {
	assert(CsUtils::getInterruptLevel() == 0, "Invalid interrupt level");
	CS_TYPE type          = cs_mesh_get_type_from_handle(handle);
	cs_ret_code_t retCode = State::getInstance().get(type, data_ptr, data_size);
	_log(SERIAL_DEBUG, false, "cs_mesh_read_cb handle=%u retCode=%u data=", handle, retCode);
	_logArray(SERIAL_DEBUG, true, (uint8_t*)data_ptr, data_size);
	switch (retCode) {
		case ERR_SUCCESS: {
			return NRF_SUCCESS;
		}
		default: {
			return retCode;
		}
	}
}

static uint32_t cs_mesh_erase_cb(uint16_t handle) {
	assert(CsUtils::getInterruptLevel() == 0, "Invalid interrupt level");
	CS_TYPE type          = cs_mesh_get_type_from_handle(handle);
	cs_ret_code_t retCode = State::getInstance().remove(type, 0);
	LOGd("cs_mesh_erase_cb handle=%u retCode=%u", handle, retCode);
	switch (retCode) {
		case ERR_SUCCESS: {
			return NRF_SUCCESS;
		}
		default: {
			return retCode;
		}
	}
}
#endif  // MESH_PERSISTENT_STORAGE == 2

static void meshEventHandler(const nrf_mesh_evt_t* p_evt) {
	switch (p_evt->type) {
		case NRF_MESH_EVT_MESSAGE_RECEIVED: {
			LOGMeshVerbose("NRF_MESH_EVT_MESSAGE_RECEIVED");
			_log(SERIAL_VERY_VERBOSE, false, "src=%u data: {", p_evt->params.message.p_metadata->source);
			_logArray(SERIAL_VERY_VERBOSE, true, p_evt->params.message.p_buffer, p_evt->params.message.length);
			break;
		}
		case NRF_MESH_EVT_TX_COMPLETE: {
			LOGMeshVerbose("NRF_MESH_EVT_TX_COMPLETE");
			break;
		}
		case NRF_MESH_EVT_IV_UPDATE_NOTIFICATION: {
			LOGMeshVerbose("NRF_MESH_EVT_IV_UPDATE_NOTIFICATION");
			break;
		}
		case NRF_MESH_EVT_KEY_REFRESH_NOTIFICATION: {
			LOGMeshVerbose("NRF_MESH_EVT_KEY_REFRESH_NOTIFICATION");
			break;
		}
		case NRF_MESH_EVT_NET_BEACON_RECEIVED: {
			LOGMeshVerbose("NRF_MESH_EVT_NET_BEACON_RECEIVED");
			break;
		}
		case NRF_MESH_EVT_HB_MESSAGE_RECEIVED: {
			LOGMeshVerbose("NRF_MESH_EVT_HB_MESSAGE_RECEIVED");
			break;
		}
		case NRF_MESH_EVT_HB_SUBSCRIPTION_CHANGE: {
			LOGMeshVerbose("NRF_MESH_EVT_HB_SUBSCRIPTION_CHANGE");
			break;
		}
		case NRF_MESH_EVT_DFU_REQ_RELAY: {
			LOGMeshVerbose("NRF_MESH_EVT_DFU_REQ_SOURCE");
			break;
		}
		case NRF_MESH_EVT_DFU_REQ_SOURCE: {
			LOGMeshVerbose("NRF_MESH_EVT_DFU_REQ_SOURCE");
			break;
		}
		case NRF_MESH_EVT_DFU_START: {
			LOGMeshVerbose("NRF_MESH_EVT_DFU_START");
			break;
		}
		case NRF_MESH_EVT_DFU_END: {
			LOGMeshVerbose("NRF_MESH_EVT_DFU_END");
			break;
		}
		case NRF_MESH_EVT_DFU_BANK_AVAILABLE: {
			LOGMeshVerbose("NRF_MESH_EVT_DFU_BANK_AVAILABLE");
			break;
		}
		case NRF_MESH_EVT_DFU_FIRMWARE_OUTDATED: {
			LOGMeshVerbose("NRF_MESH_EVT_DFU_FIRMWARE_OUTDATED");
			break;
		}
		case NRF_MESH_EVT_DFU_FIRMWARE_OUTDATED_NO_AUTH: {
			LOGMeshVerbose("NRF_MESH_EVT_DFU_FIRMWARE_OUTDATED_NO_AUTH");
			break;
		}
		case NRF_MESH_EVT_FLASH_STABLE: {
			LOGMeshVerbose("NRF_MESH_EVT_FLASH_STABLE");
			MeshCore::getInstance().factoryResetDone();
			break;
		}
		case NRF_MESH_EVT_RX_FAILED: {
			LOGMeshVerbose("NRF_MESH_EVT_RX_FAILED");
			break;
		}
		case NRF_MESH_EVT_SAR_FAILED: {
			LOGMeshVerbose("NRF_MESH_EVT_SAR_FAILED");
			break;
		}
		case NRF_MESH_EVT_FLASH_FAILED: {
			LOGMeshVerbose("NRF_MESH_EVT_FLASH_FAILED");
			break;
		}
		case NRF_MESH_EVT_CONFIG_STABLE: {
			LOGMeshVerbose("NRF_MESH_EVT_CONFIG_STABLE");
			break;
		}
		case NRF_MESH_EVT_CONFIG_STORAGE_FAILURE: {
			LOGMeshVerbose("NRF_MESH_EVT_CONFIG_STORAGE_FAILURE");
			break;
		}
		case NRF_MESH_EVT_CONFIG_LOAD_FAILURE: {
			LOGMeshVerbose("NRF_MESH_EVT_CONFIG_LOAD_FAILURE");
			break;
		}
		case NRF_MESH_EVT_LPN_FRIEND_OFFER: {
			LOGMeshVerbose("NRF_MESH_EVT_LPN_FRIEND_OFFER");
			break;
		}
		case NRF_MESH_EVT_LPN_FRIEND_UPDATE: {
			LOGMeshVerbose("NRF_MESH_EVT_LPN_FRIEND_UPDATE");
			break;
		}
		case NRF_MESH_EVT_LPN_FRIEND_REQUEST_TIMEOUT: {
			LOGMeshVerbose("NRF_MESH_EVT_LPN_FRIEND_REQUEST_TIMEOUT");
			break;
		}
		case NRF_MESH_EVT_LPN_FRIEND_POLL_COMPLETE: {
			LOGMeshVerbose("NRF_MESH_EVT_LPN_FRIEND_POLL_COMPLETE");
			break;
		}
		case NRF_MESH_EVT_FRIENDSHIP_ESTABLISHED: {
			LOGMeshVerbose("NRF_MESH_EVT_FRIENDSHIP_ESTABLISHED");
			break;
		}
		case NRF_MESH_EVT_FRIENDSHIP_TERMINATED: {
			LOGMeshVerbose("NRF_MESH_EVT_FRIENDSHIP_TERMINATED");
			break;
		}
		case NRF_MESH_EVT_DISABLED: {
			LOGMeshVerbose("NRF_MESH_EVT_DISABLED");
			event_t event(CS_TYPE::EVT_BLE_CENTRAL_CONNECT_CLEARANCE_REPLY);
			event.dispatch();
			break;
		}
		case NRF_MESH_EVT_PROXY_STOPPED: {
			LOGMeshVerbose("NRF_MESH_EVT_PROXY_STOPPED");
			break;
		}
		case NRF_MESH_EVT_FRIEND_REQUEST: {
			LOGMeshVerbose("NRF_MESH_EVT_FRIEND_REQUEST");
			break;
		}
#if MESH_SDK_VERSION_MAJOR > 4
		case NRF_MESH_EVT_ENABLED: {
			LOGMeshVerbose("NRF_MESH_EVT_ENABLED");
			break;
		}
		case NRF_MESH_EVT_READY_TO_POWER_OFF: {
			LOGMeshVerbose("NRF_MESH_EVT_READY_TO_POWER_OFF");
			break;
		}
#endif
	}
}

static void configServerEventCallback(const config_server_evt_t* p_evt) {
	LOGMeshInfo("Config event %u", p_evt->type);
	if (p_evt->type == CONFIG_SERVER_EVT_NODE_RESET) {
		LOGMeshInfo("----- Node reset  -----");
		// This function may return if there are ongoing flash operations.
		mesh_stack_device_reset();
	}
}

static void scan_cb(const nrf_mesh_adv_packet_rx_data_t* p_rx_data) {
	MeshCore::getInstance().scanCallback(p_rx_data);
}

void MeshCore::scanCallback(const nrf_mesh_adv_packet_rx_data_t* scanData) {
	_scanCallback(scanData);
}

static void staticModelsInitCallback() {
	MeshCore::getInstance().modelsInitCallback();
}

void MeshCore::modelsInitCallback() {
	_modelInitCallback();
}

MeshCore::MeshCore() {}

MeshCore& MeshCore::getInstance() {
	static MeshCore instance;
	return instance;
}

void MeshCore::registerModelInitCallback(const callback_model_init_t& closure) {
	_modelInitCallback = closure;
}

void MeshCore::registerModelConfigureCallback(const callback_model_configure_t& closure) {
	_modelConfigureCallback = closure;
}

void MeshCore::registerScanCallback(const callback_scan_t& closure) {
	_scanCallback = closure;
}

cs_ret_code_t MeshCore::init(const boards_config_t& board) {
#if CS_SERIAL_NRF_LOG_ENABLED == 1
	__LOG_INIT(
			LOG_SRC_APP | LOG_SRC_PROV | LOG_SRC_ACCESS | LOG_SRC_BEARER | LOG_SRC_TRANSPORT | LOG_SRC_NETWORK,
			LOG_LEVEL_DBG3,
			LOG_CALLBACK_DEFAULT);
	__LOG(LOG_SRC_APP, LOG_LEVEL_INFO, "----- Mesh init -----\n");
#endif
	assert(_modelInitCallback != nullptr && _modelConfigureCallback != nullptr && _scanCallback != nullptr,
		   "Callback not set");

#if MESH_PERSISTENT_STORAGE == 1
	if (!isFlashValid()) {
		return ERR_WRONG_STATE;
	}
#endif

	// Listen for bluenet events.
	listen();

	nrf_clock_lf_cfg_t lfclksrc;
	lfclksrc.source       = NRF_SDH_CLOCK_LF_SRC;
	lfclksrc.rc_ctiv      = NRF_SDH_CLOCK_LF_RC_CTIV;
	lfclksrc.rc_temp_ctiv = NRF_SDH_CLOCK_LF_RC_TEMP_CTIV;
	lfclksrc.accuracy     = NRF_CLOCK_LF_ACCURACY_20_PPM;

	mesh_stack_init_params_t init_params;
	init_params.core.irq_priority       = NRF_MESH_IRQ_PRIORITY_THREAD;  // See mesh_interrupt_priorities.md
	init_params.core.lfclksrc           = lfclksrc;
	init_params.core.p_uuid             = NULL;
	init_params.core.relay_cb           = NULL;
	init_params.models.models_init_cb   = staticModelsInitCallback;
	init_params.models.config_server_cb = configServerEventCallback;

#if MESH_PERSISTENT_STORAGE == 2
	net_state_register_ext_storage_write_cb(cs_mesh_write_cb);
	net_state_register_ext_storage_read_cb(cs_mesh_read_cb);
	net_state_register_ext_storage_erase_cb(cs_mesh_erase_cb);
#endif

	TYPIFY(CONFIG_CROWNSTONE_ID) id;
	State::getInstance().get(CS_TYPE::CONFIG_CROWNSTONE_ID, &id, sizeof(id));
	_ownAddress = id;

	uint32_t retCode = mesh_stack_init(&init_params, &_isProvisioned);
	APP_ERROR_CHECK(retCode);
	LOGMeshInfo("Mesh isProvisioned=%u", _isProvisioned);

	nrf_mesh_evt_handler_add(&meshEventHandlerStruct);

	LOGi("Mesh scanner: interval=%ums window=%ums", board.scanIntervalUs / 1000, board.scanWindowUs / 1000);
	scanner_config_scan_time_set(board.scanIntervalUs, board.scanWindowUs);

#if MESH_SCANNER == 1
	// Init scanned device variable before registering the callback.
	nrf_mesh_rx_cb_set(scan_cb);

#if MESH_SCANNER_FILTERED == 1
	// Add all AD types we are interested in.
	//	bearer_adtype_add(BLE_GAP_AD_TYPE_16BIT_SERVICE_UUID_MORE_AVAILABLE);
	//	bearer_adtype_add(BLE_GAP_AD_TYPE_16BIT_SERVICE_UUID_COMPLETE);
	//	bearer_adtype_add(BLE_GAP_AD_TYPE_128BIT_SERVICE_UUID_MORE_AVAILABLE);
	//	bearer_adtype_add(BLE_GAP_AD_TYPE_128BIT_SERVICE_UUID_COMPLETE);

	// Add all AD types, as we don't know what types will be used for asset filters or microapps.
	// This does not use more RAM, they are simply bits in a bitmask.
	for (int i = 0; i < 256; ++i) {
		bearer_adtype_add(i);
	}
#else
	bearer_adtype_filtering_set(false);
#endif

#else
	LOGw("Scanner in mesh not enabled");
#endif

	ble_gap_addr_t macAddress;
	retCode = sd_ble_gap_addr_get(&macAddress);
	APP_ERROR_CHECK(retCode);
	// have non-connectable address one value higher than connectable one
	macAddress.addr[0] -= 1;
	macAddress.addr_type = BLE_GAP_ADDR_TYPE_RANDOM_STATIC;
	for (uint8_t i = 0; i < CORE_TX_ROLE_COUNT; ++i) {
		mesh_opt_core_adv_addr_set((core_tx_role_t)i, &macAddress);
	}

	TYPIFY(CONFIG_TX_POWER) txPower;
	State::getInstance().get(CS_TYPE::CONFIG_TX_POWER, &txPower, sizeof(txPower));
	setTxPower(txPower);

	//	EventDispatcher::getInstance().addListener(this);
	if (!_isProvisioned) {
		provisionSelf(_ownAddress);
	}
	else {
		provisionLoad();
	}

	_modelConfigureCallback(_appkeyHandle);

	// Settings for single target segmented messages.
	nrf_mesh_opt_t opt;
	opt.len     = sizeof(opt.opt.val);
	opt.opt.val = 4;
	transport_opt_set(NRF_MESH_OPT_TRS_SAR_TX_RETRIES, &opt);

	opt.opt.val = MESH_MODEL_ACKED_RETRY_INTERVAL_MS * 1000;  // μs
	transport_opt_set(NRF_MESH_OPT_TRS_SAR_TX_RETRY_TIMEOUT_BASE, &opt);

	return ERR_SUCCESS;
}

void MeshCore::provisionSelf(uint16_t id) {
	LOGMeshCoreInfo("provisionSelf");
	uint32_t retCode;

	State::getInstance().get(CS_TYPE::CONFIG_MESH_DEVICE_KEY, _devkey, sizeof(_devkey));
	State::getInstance().get(CS_TYPE::CONFIG_MESH_APP_KEY, _appkey, sizeof(_appkey));
	State::getInstance().get(CS_TYPE::CONFIG_MESH_NET_KEY, _netkey, sizeof(_netkey));

	// Used provisioner_helper.c::prov_helper_provision_self() as example.
	// Also see mesh_stack_provisioning_data_store()
	// And https://devzone.nordicsemi.com/f/nordic-q-a/44515/mesh-node-self-provisioning

	// Store provisioning data in DSM.
	dsm_local_unicast_address_t localAddress;
	localAddress.address_start = id;
	localAddress.count         = 1;
	retCode                    = dsm_local_unicast_addresses_set(&localAddress);
	APP_ERROR_CHECK(retCode);
	LOGMeshCoreInfo("unicast address=%u", localAddress.address_start);

	retCode = dsm_subnet_add(0, _netkey, &_netkeyHandle);
	APP_ERROR_CHECK(retCode);

	retCode = dsm_appkey_add(0, _netkeyHandle, _appkey, &_appkeyHandle);
	APP_ERROR_CHECK(retCode);

	retCode = dsm_devkey_add(id, _netkeyHandle, _devkey, &_devkeyHandle);
	APP_ERROR_CHECK(retCode);

	uint8_t key[NRF_MESH_KEY_SIZE];
	LOGMeshInfo("netKeyHandle=%u netKey=", _netkeyHandle);
	dsm_subnet_key_get(_netkeyHandle, key);
	// CsUtils::printArray(key, NRF_MESH_KEY_SIZE);
	LOGMeshInfo("appKeyHandle=%u appKey=", _appkeyHandle);
	LOGMeshInfo("devKeyHandle=%u devKey=", _devkeyHandle);

#if MESH_PERSISTENT_STORAGE == 0
	retCode = net_state_iv_index_set(0, 0);
	APP_ERROR_CHECK(retCode);
#endif

	// Bind config server to the device key
	retCode = config_server_bind(_devkeyHandle);
	APP_ERROR_CHECK(retCode);

#if MESH_SDK_VERSION_MAJOR < 5
	access_flash_config_store();
#endif
}

void MeshCore::provisionLoad() {
	LOGMeshCoreInfo("provisionLoad");
	// Used provisioner_helper.c::prov_helper_device_handles_load() as example.
	uint32_t retCode;
	dsm_local_unicast_address_t localAddress;
	uint32_t netKeyCount                     = 1;
	mesh_key_index_t keyIndices[netKeyCount] = {0};

	retCode = dsm_subnet_get_all(keyIndices, &netKeyCount);
	APP_ERROR_CHECK(retCode);

	if (netKeyCount != 1) {
		APP_ERROR_CHECK(ERR_UNSPECIFIED);
	}

	_netkeyHandle = dsm_net_key_index_to_subnet_handle(keyIndices[0]);

	retCode = dsm_appkey_get_all(_netkeyHandle, &_appkeyHandle, &netKeyCount);
	APP_ERROR_CHECK(retCode);

	dsm_local_unicast_addresses_get(&localAddress);
	retCode = dsm_devkey_handle_get(localAddress.address_start, &_devkeyHandle);
	APP_ERROR_CHECK(retCode);

	LOGMeshCoreInfo("unicast address=%u", localAddress.address_start);
	uint8_t key[NRF_MESH_KEY_SIZE];
	LOGMeshInfo("netKeyHandle=%u netKey=", _netkeyHandle);
	dsm_subnet_key_get(_netkeyHandle, key);
	LOGMeshInfo("appKeyHandle=%u appKey=", _appkeyHandle);
	LOGMeshInfo("devKeyHandle=%u devKey=", _devkeyHandle);
}

uint16_t MeshCore::getUnicastAddress() {
	return _ownAddress;
}

void MeshCore::provision() {
#if ENABLE_MESH_PROVISIONING == 1
	uint32_t retCode;
	static const uint8_t static_auth_data[NRF_MESH_KEY_SIZE] = STATIC_AUTH_DATA;
	mesh_provisionee_start_params_t prov_start_params;
	prov_start_params.p_static_data    = static_auth_data;
	prov_start_params.prov_complete_cb = provisioning_complete_cb;
	prov_start_params.prov_device_identification_start_cb = device_identification_start_cb;
	prov_start_params.prov_device_identification_stop_cb = NULL;
	prov_start_params.prov_abort_cb = provisioning_aborted_cb;
	prov_start_params.p_device_uri = URI_SCHEME_EXAMPLE "URI for LS Client example";
	prov_start_params.p_device_uri = URI_SCHEME_EXAMPLE "URI for LS Server example";
	retCode = mesh_provisionee_prov_start(&prov_start_params);
	APP_ERROR_CHECK(retCode);
#endif
}

void MeshCore::start() {
	uint32_t retCode;
#if ENABLE_MESH_PROVISIONING == 1
	if (!_isProvisioned) {
		provision();
	}
#endif
	LOGMeshInfo("ACCESS_FLASH_ENTRY_SIZE=%u", ACCESS_FLASH_ENTRY_SIZE);

	_log(SERIAL_DEBUG, false, "Device UUID: ");
	//	CsUtils::printArray(uuid, NRF_MESH_UUID_SIZE);
	//	_logArray(SERIAL_DEBUG, true, uuid, NRF_MESH_UUID_SIZE, "%02X");
	_logArray(SERIAL_DEBUG, true, nrf_mesh_configure_device_uuid_get(), NRF_MESH_UUID_SIZE);

	// Returns NRF_ERROR_INVALID_STATE if the mesh was already enabled (or mesh stack not initialized).
	retCode = mesh_stack_start();
	if (retCode != NRF_SUCCESS) {
		LOGMeshCoreWarn("mesh stack start failed: %u", retCode);
	}
}

cs_ret_code_t MeshCore::stop() {
	// Returns NRF_ERROR_INVALID_STATE if the mesh was already disabled.
	uint32_t nrfCode = nrf_mesh_disable();
	switch (nrfCode) {
		case NRF_SUCCESS: {
			return ERR_WAIT_FOR_SUCCESS;
		}
		case NRF_ERROR_INVALID_STATE: {
			return ERR_SUCCESS;
		}
		default: {
			LOGMeshCoreWarn("mesh disable failed: %u", nrfCode);
			return ERR_UNSPECIFIED;
		}
	}

	// Scanner doesn't stop immediately, but will quickly timeout.
	// See
	// https://devzone.nordicsemi.com/f/nordic-q-a/43301/nrf_mesh_disable-function-changed-since-sdk-for-mesh-v3-1-0
	//	[2020-12-21 14:08:39.941] <info> app: stop
	//	[2020-12-21 14:08:39.944] <debug> nrf_sdh_soc: SoC event: 0x7.
	//	[2020-12-21 14:08:39.947] <debug> nrf_sdh_soc: SoC event: 0x8.
}

cs_ret_code_t MeshCore::setTxPower(int8_t txPower) {
	LOGMeshCoreInfo("setTxPower %i", txPower);
	radio_tx_power_t radioTxPower = RADIO_POWER_NRF_POS4DBM;
	switch (txPower) {
		case -40:
		case -20:
		case -16:
		case -12:
		case -8:
		case -4:
		case 0:
		case 4: radioTxPower = (radio_tx_power_t)txPower; break;
	}
	for (uint8_t i = 0; i < CORE_TX_ROLE_COUNT; ++i) {
		// @retval NRF_SUCCESS The TX power was successfully set.
		// @retval NRF_ERROR_INVALID_PARAMS Invalid options parameters
		// @retval NRF_ERROR_NOT_FOUND Unknown role.
		uint32_t nrfCode = mesh_opt_core_tx_power_set((core_tx_role_t)i, radioTxPower);
		if (nrfCode != NRF_SUCCESS) {
			LOGe("mesh_opt_core_tx_power_set nrfCode=%u", nrfCode);
			return ERR_UNSPECIFIED;
		}
	}
	return ERR_SUCCESS;
}

void MeshCore::factoryReset() {
	LOGMeshCoreWarn("factoryReset");

	mesh_stack_config_clear();  // Check if flash_is_stable, or wait for NRF_MESH_EVT_FLASH_STABLE
	_performingFactoryReset = true;
	if (flash_manager_is_stable()) {
		factoryResetDone();
	}
}

void MeshCore::factoryResetDone() {
	if (!_performingFactoryReset) {
		return;
	}
	LOGMeshCoreInfo("factoryResetDone");
	_performingFactoryReset = false;
	event_t event(CS_TYPE::EVT_MESH_FACTORY_RESET_DONE);
	event.dispatch();
}

#if MESH_PERSISTENT_STORAGE == 1

bool MeshCore::isFlashValid() {
	void* startAddress = NULL;
	void* endAddress   = NULL;
	getFlashPages(startAddress, endAddress);
	unsigned int const pageSize = NRF_FICR->CODEPAGESIZE;
<<<<<<< HEAD
	for (unsigned int* ptr = (unsigned int*)startAddress; ptr < (unsigned int*)endAddress; ptr += pageSize / sizeof(uint32_t)) {
		LOGMeshCoreDebug("0x%p: 0x%x 0x%x", ptr, ptr[0], ptr[1]);
=======
	for (unsigned int* ptr = (unsigned int*)startAddress; ptr < (unsigned int*)endAddress;
		 ptr += pageSize / sizeof(uint32_t)) {
		LOGd("0x%p: 0x%x 0x%x", ptr, ptr[0], ptr[1]);
>>>>>>> fba66904
		// Check only if header is correct.
		// See
		// https://infocenter.nordicsemi.com/topic/com.nordic.infocenter.meshsdk.v4.0.0/md_doc_libraries_flash_manager.html#flash_manager_areas.
		// Since each "area" only has 1 page, we can check of page count == 01, and index == 00.
		// Also accept empty page, all FF.
		if ((ptr[0] == 0x10100408 && ptr[1] == 0xFFFF0001) || (ptr[0] == 0xFFFFFFFF && ptr[1] == 0xFFFFFFFF)) {
			// Valid
		}
		else {
			LOGMeshCoreWarn("Flash page with invalid data");
			return false;
		}
	}
	return true;
}

void MeshCore::getFlashPages(void*& startAddress, void*& endAddress) {
	// By default, all pages are below the recovery page.
	// Unless one of these is defined:  ACCESS_FLASH_AREA_LOCATION, DSM_FLASH_AREA_LOCATION,
	// NET_FLASH_AREA_LOCATION.
	void* recoveryPage          = flash_manager_defrag_calc_recovery_page();
	const unsigned int numPages = (2 + ACCESS_FLASH_PAGE_COUNT + DSM_FLASH_PAGE_COUNT);
	LOGMeshCoreDebug("flash manager recovery page = 0x%p numPages=%u", recoveryPage, numPages);

	unsigned int const pageSize = NRF_FICR->CODEPAGESIZE;
	unsigned int endAddr        = (unsigned int)recoveryPage;
	unsigned int startAddr      = endAddr - (numPages * pageSize);
	startAddress                = (void*)startAddr;
	endAddress                  = (void*)endAddr;
}

cs_ret_code_t Mesh::eraseAllPages() {
	void* startAddress = NULL;
	void* endAddress   = NULL;
	getFlashPages(startAddress, endAddress);
	LOGMeshCoreWarn("eraseAllPages start=0x%p end=0x%p", startAddress, endAddress);
	return Storage::getInstance().erasePages(CS_TYPE::EVT_MESH_PAGES_ERASED, startAddress, endAddress);
}
#endif  // MESH_PERSISTENT_STORAGE == 1

void MeshCore::handleEvent(event_t& event) {
	switch (event.type) {
		case CS_TYPE::CMD_FACTORY_RESET: {
			factoryReset();
			break;
		}
		case CS_TYPE::EVT_TICK: {
			TYPIFY(EVT_TICK) tickCount = *((TYPIFY(EVT_TICK)*)event.data);
			if (tickCount % (10 * 1000 / TICK_INTERVAL_MS) == 0) {
				[[maybe_unused]] const scanner_stats_t* stats = scanner_stats_get();
				LOGMeshDebug(
						"Scanner stats: success=%u crcFail=%u lenFail=%u memFail=%u",
						stats->successful_receives,
						stats->crc_failures,
						stats->length_out_of_bounds,
						stats->out_of_memory);
			}
			break;
		}
		case CS_TYPE::CONFIG_TX_POWER: {
			auto packet = CS_TYPE_CAST(CONFIG_TX_POWER, event.data);
			setTxPower(*packet);
			break;
		}
#if MESH_PERSISTENT_STORAGE == 2
		case CS_TYPE::EVT_STORAGE_WRITE_DONE: {
			TYPIFY(EVT_STORAGE_WRITE_DONE)* evtData = (TYPIFY(EVT_STORAGE_WRITE_DONE)*)event.data;
			switch (evtData->type) {
				case CS_TYPE::STATE_MESH_SEQ_NUMBER_V5: {
					TYPIFY(STATE_MESH_SEQ_NUMBER_V5) seqNumber;
					State::getInstance().get(CS_TYPE::STATE_MESH_SEQ_NUMBER_V5, &seqNumber, sizeof(seqNumber));
					LOGi("net_state_ext_write_done seqNum=%u syncIndex=%u",
						 seqNumber.next_block,
						 seqNumber.synchro_index);
					net_state_ext_write_done(MESH_OPT_NET_STATE_SEQ_NUM_BLOCK_RECORD, &seqNumber, sizeof(seqNumber));
					break;
				}
				default: break;
			}
			break;
		}
#endif
		default: break;
	}
}<|MERGE_RESOLUTION|>--- conflicted
+++ resolved
@@ -35,19 +35,6 @@
 #include "utils.h"
 }
 
-<<<<<<< HEAD
-
-#define LOGMeshCoreDebug LOGvv
-#define LOGMeshCoreInfo LOGvv
-#define LOGMeshCoreWarn LOGvv
-
-
-
-#define MESH_FLASH_HANDLE_SEQNUM   (0x0001)
-#define MESH_FLASH_HANDLE_IV_INDEX (0x0002)
-
-=======
->>>>>>> fba66904
 #if NRF_MESH_KEY_SIZE != ENCRYPTION_KEY_LENGTH
 #error "Mesh key size doesn't match encryption key size"
 #endif
@@ -633,14 +620,9 @@
 	void* endAddress   = NULL;
 	getFlashPages(startAddress, endAddress);
 	unsigned int const pageSize = NRF_FICR->CODEPAGESIZE;
-<<<<<<< HEAD
-	for (unsigned int* ptr = (unsigned int*)startAddress; ptr < (unsigned int*)endAddress; ptr += pageSize / sizeof(uint32_t)) {
-		LOGMeshCoreDebug("0x%p: 0x%x 0x%x", ptr, ptr[0], ptr[1]);
-=======
 	for (unsigned int* ptr = (unsigned int*)startAddress; ptr < (unsigned int*)endAddress;
 		 ptr += pageSize / sizeof(uint32_t)) {
 		LOGd("0x%p: 0x%x 0x%x", ptr, ptr[0], ptr[1]);
->>>>>>> fba66904
 		// Check only if header is correct.
 		// See
 		// https://infocenter.nordicsemi.com/topic/com.nordic.infocenter.meshsdk.v4.0.0/md_doc_libraries_flash_manager.html#flash_manager_areas.
