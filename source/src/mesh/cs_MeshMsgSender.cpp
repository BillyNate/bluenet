/*
 * Author: Crownstone Team
 * Copyright: Crownstone (https://crownstone.rocks)
 * Date: Mar 10, 2020
 * License: LGPLv3+, Apache License 2.0, and/or MIT (triple-licensed)
 */

#include <common/cs_Types.h>
#include <drivers/cs_Serial.h>
#include <events/cs_Event.h>
#include <mesh/cs_MeshMsgSender.h>
#include <mesh/cs_MeshCommon.h>
#include <protocol/mesh/cs_MeshModelPackets.h>
#include <protocol/mesh/cs_MeshModelPacketHelper.h>
#include <util/cs_BleError.h>

void MeshMsgSender::init(MeshModelSelector* selector) {
	_selector = selector;
}

cs_ret_code_t MeshMsgSender::sendMsg(cs_mesh_msg_t *meshMsg) {
	if (!MeshUtil::isValidMeshMessage(meshMsg)) {
		return ERR_INVALID_MESSAGE;
	}

	MeshUtil::cs_mesh_queue_item_t item;
	item.metaData.id = 0;
	item.metaData.type = meshMsg->type;
	item.metaData.transmissionsOrTimeout = meshMsg->reliability;
	item.metaData.priority = meshMsg->urgency == CS_MESH_URGENCY_HIGH;
	item.reliable = false;
	item.broadcast = true;
	item.msgPayload.len = meshMsg->size;
	item.msgPayload.data = meshMsg->payload;

	remFromQueue(item);
	return addToQueue(item);
}

cs_ret_code_t MeshMsgSender::sendTestMsg() {
	cs_mesh_model_msg_test_t test;
#if MESH_MODEL_TEST_MSG != 0
	test.counter = _nextSendCounter++;
#else
	test.counter = 0;
#endif

	MeshUtil::cs_mesh_queue_item_t item;
	item.metaData.id = 0;
	item.metaData.type = CS_MESH_MODEL_TYPE_TEST;
	item.metaData.priority = false;

#if MESH_MODEL_TEST_MSG == 2
	item.metaData.transmissionsOrTimeout = 0;
	item.reliable = true;
	item.broadcast = false;
	stone_id_t targetId = 1;
	item.numIds = 1;
	item.stoneIdsPtr = &targetId;
#else
	item.metaData.transmissionsOrTimeout = 1;
	item.reliable = false;
	item.broadcast = true;
#endif

	for (uint8_t i=0; i<sizeof(test.dummy); ++i) {
		test.dummy[i] = i;
	}
	item.msgPayload.len = sizeof(test);
	item.msgPayload.data = (uint8_t*)&test;

	LOGd("sendTestMsg counter=%u", test.counter);
	return addToQueue(item);
}

cs_ret_code_t MeshMsgSender::sendSetTime(const cs_mesh_model_msg_time_t* packet, uint8_t transmissions) {
	LOGd("sendSetTime");
	if (packet->timestamp == 0) {
		return ERR_WRONG_PARAMETER;
	}

	MeshUtil::cs_mesh_queue_item_t item;
	item.metaData.id = 0;
	item.metaData.type = CS_MESH_MODEL_TYPE_CMD_TIME;
	item.metaData.transmissionsOrTimeout = (transmissions == 0) ? CS_MESH_RELIABILITY_LOW : transmissions;
	item.metaData.priority = true;
	item.reliable = false;
	item.broadcast = true;
	item.msgPayload.len = sizeof(*packet);
	item.msgPayload.data = (uint8_t*)packet;

	// Remove old messages of same type, as only the latest is of interest.
	remFromQueue(item);
	return addToQueue(item);
}

cs_ret_code_t MeshMsgSender::sendNoop(uint8_t transmissions) {
	LOGd("sendNoop");

	MeshUtil::cs_mesh_queue_item_t item;
	item.metaData.id = 0;
	item.metaData.type = CS_MESH_MODEL_TYPE_CMD_NOOP;
	item.metaData.transmissionsOrTimeout = (transmissions == 0) ? CS_MESH_RELIABILITY_LOW : transmissions;
	item.metaData.priority = false;
	item.reliable = false;
	item.broadcast = true;

	// Remove old messages of same type, as only the latest is of interest.
	remFromQueue(item);
	return addToQueue(item);
}

cs_ret_code_t MeshMsgSender::sendMultiSwitchItem(const internal_multi_switch_item_t* switchItem, const cmd_source_with_counter_t& source, uint8_t transmissions) {
	LOGMeshModelDebug("sendMultiSwitchItem");
	cs_mesh_model_msg_multi_switch_item_t meshItem;
	meshItem.id = switchItem->id;
	meshItem.switchCmd = switchItem->cmd.switchCmd;
	meshItem.source = source;

	MeshUtil::cs_mesh_queue_item_t item;
	item.metaData.id = switchItem->id;
	item.metaData.type = CS_MESH_MODEL_TYPE_CMD_MULTI_SWITCH;
	item.metaData.transmissionsOrTimeout = (transmissions == 0) ? CS_MESH_RELIABILITY_LOW : transmissions;
	item.metaData.priority = true;
	item.reliable = false;
	item.broadcast = true;
	item.msgPayload.len = sizeof(meshItem);
	item.msgPayload.data = (uint8_t*)(&meshItem);

	if (source.source.type == CS_CMD_SOURCE_TYPE_ENUM) {
		switch (source.source.id) {
			case CS_CMD_SOURCE_CONNECTION:
			case CS_CMD_SOURCE_UART: {
				LOGMeshModelInfo("Source connection: set high transmission count");
				transmissions = CS_MESH_RELIABILITY_HIGH;
				// Keep using unreliable for now, as reliable will be handled 1 by 1 instead of interleaved.
//				LOGMeshModelInfo("Source connection or uart: use acked msg");
//				item.reliable = true;
//				item.numIds = 1;
//				item.metaData.transmissionsOrTimeout = 0;
//				item.stoneIdsPtr = (stone_id_t*) &(switchItem->id);
				break;
			}
			default:
				break;
		}
	}

	// Remove old messages of same type and with same target id.
	remFromQueue(item);
	return addToQueue(item);
}

cs_ret_code_t MeshMsgSender::sendTime(const cs_mesh_model_msg_time_t* packet, uint8_t transmissions) {
	LOGMeshModelDebug("sendTime");
	if (packet->timestamp == 0) {
		return ERR_WRONG_PARAMETER;
	}

	MeshUtil::cs_mesh_queue_item_t item;
	item.metaData.id = 0;
	item.metaData.type = CS_MESH_MODEL_TYPE_STATE_TIME;
	item.metaData.transmissionsOrTimeout = (transmissions == 0) ? CS_MESH_RELIABILITY_LOWEST : transmissions;
	item.metaData.priority = true;
	item.reliable = false;
	item.broadcast = true;
	item.msgPayload.len = sizeof(*packet);
	item.msgPayload.data = (uint8_t*)packet;

	// Remove old messages of same type, as only the latest is of interest.
	remFromQueue(item);
	return addToQueue(item);
}

cs_ret_code_t MeshMsgSender::sendBehaviourSettings(const behaviour_settings_t* packet, uint8_t transmissions) {
	LOGMeshModelDebug("sendBehaviourSettings");

	MeshUtil::cs_mesh_queue_item_t item;
	item.metaData.id = 0;
	item.metaData.type = CS_MESH_MODEL_TYPE_SET_BEHAVIOUR_SETTINGS;
	item.metaData.transmissionsOrTimeout = (transmissions == 0) ? CS_MESH_RELIABILITY_LOWEST : transmissions;
	item.metaData.priority = false;
	item.reliable = false;
	item.broadcast = true;
	item.msgPayload.len = sizeof(*packet);
	item.msgPayload.data = (uint8_t*)packet;

	// Remove old messages of same type, as only the latest is of interest.
	remFromQueue(item);
	return addToQueue(item);
}

cs_ret_code_t MeshMsgSender::sendProfileLocation(const cs_mesh_model_msg_profile_location_t* packet, uint8_t transmissions) {
	LOGd("sendProfileLocation profile=%u location=%u", packet->profile, packet->location);

	uint16_t id = (packet->location << 8) + packet->profile;

	MeshUtil::cs_mesh_queue_item_t item;
	item.metaData.id = id;
	item.metaData.type = CS_MESH_MODEL_TYPE_PROFILE_LOCATION;
	item.metaData.transmissionsOrTimeout = (transmissions == 0) ? CS_MESH_RELIABILITY_LOWEST : transmissions;
	item.metaData.priority = false;
	item.reliable = false;
	item.broadcast = true;
	item.msgPayload.len = sizeof(*packet);
	item.msgPayload.data = (uint8_t*)packet;

	// Remove old messages of same type, location, and profile.
	remFromQueue(item);
	return addToQueue(item);
}

cs_ret_code_t MeshMsgSender::sendTrackedDeviceRegister(const cs_mesh_model_msg_device_register_t* packet, uint8_t transmissions) {
	LOGd("sendTrackedDeviceRegister id=%u profile=%u location=%u", packet->deviceId, packet->profileId, packet->locationId);

	MeshUtil::cs_mesh_queue_item_t item;
	item.metaData.id = packet->deviceId;
	item.metaData.type = CS_MESH_MODEL_TYPE_TRACKED_DEVICE_REGISTER;
	item.metaData.transmissionsOrTimeout = (transmissions == 0) ? CS_MESH_RELIABILITY_LOW : transmissions;
	item.metaData.priority = false;
	item.reliable = false;
	item.broadcast = true;
	item.msgPayload.len = sizeof(*packet);
	item.msgPayload.data = (uint8_t*)packet;

	// Remove old messages of same type, and device id, as only the latest register is of interest.
	remFromQueue(item);
	return addToQueue(item);
}

cs_ret_code_t MeshMsgSender::sendTrackedDeviceToken(const cs_mesh_model_msg_device_token_t* packet, uint8_t transmissions) {
	LOGd("sendTrackedDeviceToken id=%u TTL=%u token=%u %u %u", packet->deviceId, packet->ttlMinutes, packet->deviceToken[0], packet->deviceToken[1], packet->deviceToken[2]);

	MeshUtil::cs_mesh_queue_item_t item;
	item.metaData.id = packet->deviceId;
	item.metaData.type = CS_MESH_MODEL_TYPE_TRACKED_DEVICE_TOKEN;
	item.metaData.transmissionsOrTimeout = (transmissions == 0) ? CS_MESH_RELIABILITY_LOW : transmissions;
	item.metaData.priority = false;
	item.reliable = false;
	item.broadcast = true;
	item.msgPayload.len = sizeof(*packet);
	item.msgPayload.data = (uint8_t*)packet;

	// Remove old messages of same type, and device id, as only the latest token is of interest.
	remFromQueue(item);
	return addToQueue(item);
}

cs_ret_code_t MeshMsgSender::sendTrackedDeviceListSize(const cs_mesh_model_msg_device_list_size_t* packet, uint8_t transmissions) {
	LOGd("sendTrackedDeviceListSize");

	MeshUtil::cs_mesh_queue_item_t item;
	item.metaData.id = 0;
	item.metaData.type = CS_MESH_MODEL_TYPE_TRACKED_DEVICE_LIST_SIZE;
	item.metaData.transmissionsOrTimeout = (transmissions == 0) ? CS_MESH_RELIABILITY_LOW : transmissions;
	item.metaData.priority = false;
	item.reliable = false;
	item.broadcast = true;
	item.msgPayload.len = sizeof(*packet);
	item.msgPayload.data = (uint8_t*)packet;

	// Remove old messages of same type, as only the latest is of interest.
	remFromQueue(item);
	return addToQueue(item);
}

cs_ret_code_t MeshMsgSender::addToQueue(MeshUtil::cs_mesh_queue_item_t & item) {
	assert(_selector != nullptr, "No model selector set.");

	if (item.reliable) {
		if (item.metaData.transmissionsOrTimeout == 0) {
			item.metaData.transmissionsOrTimeout = MESH_MODEL_RELIABLE_TIMEOUT_DEFAULT;
		}
		else if (item.metaData.transmissionsOrTimeout < (ACCESS_RELIABLE_TIMEOUT_MIN / 1000000)) {
			item.metaData.transmissionsOrTimeout = (ACCESS_RELIABLE_TIMEOUT_MIN / 1000000);
		}
		else if (item.metaData.transmissionsOrTimeout > (ACCESS_RELIABLE_TIMEOUT_MAX / 1000000)) {
			item.metaData.transmissionsOrTimeout = (ACCESS_RELIABLE_TIMEOUT_MAX / 1000000);
		}
	}
	else {
		if (item.metaData.transmissionsOrTimeout == 0) {
			item.metaData.transmissionsOrTimeout = MESH_MODEL_TRANSMISSIONS_DEFAULT;
		}
		else if (item.metaData.transmissionsOrTimeout > MESH_MODEL_TRANSMISSIONS_MAX) {
			item.metaData.transmissionsOrTimeout = MESH_MODEL_TRANSMISSIONS_MAX;
		}
	}
	return _selector->addToQueue(item);
}

cs_ret_code_t MeshMsgSender::remFromQueue(MeshUtil::cs_mesh_queue_item_t & item) {
	assert(_selector != nullptr, "No model selector set.");
	return _selector->remFromQueue(item);
}



cs_ret_code_t MeshMsgSender::handleSendMeshCommand(mesh_control_command_packet_t* command, const cmd_source_with_counter_t& source) {
	LOGi("handleSendMeshCommand type=%u idCount=%u flags=%u timeoutOrTransmissions=%u",
			command->header.type,
			command->header.idCount,
			command->header.flags.asInt,
			command->header.timeoutOrTransmissions
			);
	LOGi("  ctrlType=%u ctrlSize=%u accessLevel=%u sourceType=%u sourceId=%u",
			command->controlCommand.type,
			command->controlCommand.size,
			command->controlCommand.accessLevel,
			source.source.type,
			source.source.id
			);
	for (uint8_t i=0; i<command->header.idCount; ++i) {
		LOGd("  id: %u", command->targetIds[i]);
	}

	MeshUtil::cs_mesh_queue_item_t item;

	// These fields can should be decided per type.
	item.metaData.id = 0;
	item.metaData.type = CS_MESH_MODEL_TYPE_UNKNOWN;
	item.metaData.priority = false;

	// All these fields can be set from the mesh command.
	item.metaData.transmissionsOrTimeout = command->header.timeoutOrTransmissions;
	item.reliable = command->header.flags.flags.reliable;
	item.broadcast = command->header.flags.flags.broadcast;
	item.numIds = command->header.idCount;
	item.stoneIdsPtr = command->targetIds;
	item.msgPayload.len = command->controlCommand.size;
	item.msgPayload.data = command->controlCommand.data;

	switch (command->controlCommand.type) {
		case CTRL_CMD_SET_TIME: {
			if (command->controlCommand.size != sizeof(uint32_t)) {
				return ERR_WRONG_PAYLOAD_LENGTH;
			}
			if (command->header.idCount != 0
					|| command->header.flags.flags.broadcast != true
					|| command->header.flags.flags.reliable != false
					|| command->header.flags.flags.useKnownIds != false) {
				return ERR_NOT_IMPLEMENTED;
			}
			uint32_t* time = (uint32_t*) command->controlCommand.data;
			cs_mesh_model_msg_time_t packet;
			packet.timestamp = *time;

			uint8_t transmissions = command->header.timeoutOrTransmissions;
			if (transmissions == 0) {
				transmissions = CS_MESH_RELIABILITY_MEDIUM;
			}
			return sendSetTime(&packet, transmissions);
		}
		case CTRL_CMD_NOP: {
			if (command->controlCommand.size != 0) {
				return ERR_WRONG_PAYLOAD_LENGTH;
			}
			if (command->header.idCount != 0
					|| command->header.flags.flags.broadcast != true
					|| command->header.flags.flags.reliable != false
					|| command->header.flags.flags.useKnownIds != false) {
				return ERR_NOT_IMPLEMENTED;
			}
			return sendNoop(command->header.timeoutOrTransmissions);
		}
		case CTRL_CMD_SET_IBEACON_CONFIG_ID: {
<<<<<<< HEAD
			if (command->controlCommand.size != sizeof(ibeacon_config_id_packet_t)) {
=======
			if (command->controlCommand.size != sizeof(set_ibeacon_config_id_packet_t)) {
>>>>>>> 918ba94c
				return ERR_WRONG_PAYLOAD_LENGTH;
			}
			item.metaData.id = 0;
			item.metaData.type = CS_MESH_MODEL_TYPE_SET_IBEACON_CONFIG_ID;
			item.metaData.priority = false;
			break;
		}
		case CTRL_CMD_STATE_SET: {
			// Size has already been checked in command handler.
			state_packet_header_t* stateHeader = (state_packet_header_t*) command->controlCommand.data;
			LOGd("State type=%u id=%u persistenceMode=%u", stateHeader->stateType, stateHeader->stateId, stateHeader->persistenceMode);
			if (command->header.idCount != 1
					|| command->header.flags.flags.broadcast != false
					|| command->header.flags.flags.reliable != true
					|| command->header.flags.flags.useKnownIds != false) {
				return ERR_NOT_IMPLEMENTED;
			}
			uint8_t stateHeaderSize = sizeof(state_packet_header_t);
			uint8_t statePayloadSize = command->controlCommand.size - stateHeaderSize;
			uint8_t msg[sizeof(cs_mesh_model_msg_state_header_ext_t) + statePayloadSize];
			cs_mesh_model_msg_state_header_ext_t* meshStateHeader = (cs_mesh_model_msg_state_header_ext_t*) msg;

			if (!MeshUtil::canShortenStateType(stateHeader->stateType)) {
				LOGw("Can't shorten state type %u", stateHeader->stateType);
				return ERR_WRONG_PARAMETER;
			}
			if (!MeshUtil::canShortenStateId(stateHeader->stateId)) {
				LOGw("Can't shorten state id %u", stateHeader->stateId);
				return ERR_WRONG_PARAMETER;
			}
			if (!MeshUtil::canShortenPersistenceMode(stateHeader->persistenceMode)) {
				LOGw("Can't shorten persistenceMode %u", stateHeader->persistenceMode);
				return ERR_WRONG_PARAMETER;
			}
			if (!MeshUtil::canShortenAccessLevel(command->controlCommand.accessLevel)) {
				LOGw("Can't shorten accessLevel %u", command->controlCommand.accessLevel);
				return ERR_WRONG_PARAMETER;
			}
			if (!MeshUtil::canShortenSource(source)) {
				LOGw("Can't shorten source type=%u id=%u", source.source.type, source.source.id);
				return ERR_WRONG_PARAMETER;
			}

			meshStateHeader->header.type = stateHeader->stateType;
			meshStateHeader->header.id = stateHeader->stateId;
			meshStateHeader->header.persistenceMode = stateHeader->persistenceMode;
			meshStateHeader->accessLevel = MeshUtil::getShortenedAccessLevel(command->controlCommand.accessLevel);
			meshStateHeader->sourceId = MeshUtil::getShortenedSource(source);

			memcpy(msg + sizeof(*meshStateHeader), command->controlCommand.data + stateHeaderSize, statePayloadSize);

			item.metaData.id = 0;
			item.metaData.type = CS_MESH_MODEL_TYPE_STATE_SET;
			item.metaData.transmissionsOrTimeout = command->header.timeoutOrTransmissions;
			item.metaData.priority = false;
			item.reliable = command->header.flags.flags.reliable;
			item.broadcast = command->header.flags.flags.broadcast;
			item.numIds = command->header.idCount;
			item.stoneIdsPtr = command->targetIds;
			item.msgPayload.len = sizeof(msg);
			item.msgPayload.data = msg;

			return addToQueue(item);
		}
		default:
			return ERR_NOT_IMPLEMENTED;
	}

	return addToQueue(item);
}

void MeshMsgSender::handleEvent(event_t & event) {
	switch (event.type) {
		case CS_TYPE::CMD_SEND_MESH_MSG: {
			TYPIFY(CMD_SEND_MESH_MSG)* msg = (TYPIFY(CMD_SEND_MESH_MSG)*)event.data;
			sendMsg(msg);
			break;
		}
		case CS_TYPE::CMD_SEND_MESH_MSG_SET_TIME: {
			TYPIFY(CMD_SEND_MESH_MSG_SET_TIME)* packet = (TYPIFY(CMD_SEND_MESH_MSG_SET_TIME)*)event.data;
			cs_mesh_model_msg_time_t item;
			item.timestamp = *packet;
			sendSetTime(&item);
			break;
		}
		case CS_TYPE::CMD_SEND_MESH_MSG_NOOP: {
			sendNoop();
			break;
		}
		case CS_TYPE::CMD_SEND_MESH_MSG_MULTI_SWITCH: {
			TYPIFY(CMD_SEND_MESH_MSG_MULTI_SWITCH)* packet = (TYPIFY(CMD_SEND_MESH_MSG_MULTI_SWITCH)*)event.data;
			sendMultiSwitchItem(packet, event.source);
			break;
		}
		case CS_TYPE::CMD_SEND_MESH_MSG_SET_BEHAVIOUR_SETTINGS: {
			TYPIFY(CMD_SEND_MESH_MSG_SET_BEHAVIOUR_SETTINGS)* packet = (TYPIFY(CMD_SEND_MESH_MSG_SET_BEHAVIOUR_SETTINGS)*)event.data;
			sendBehaviourSettings(packet);
			break;
		}
		case CS_TYPE::CMD_SEND_MESH_MSG_PROFILE_LOCATION: {
			TYPIFY(CMD_SEND_MESH_MSG_PROFILE_LOCATION)* packet = (TYPIFY(CMD_SEND_MESH_MSG_PROFILE_LOCATION)*)event.data;
			sendProfileLocation(packet);
			break;
		}
		case CS_TYPE::CMD_SEND_MESH_MSG_TRACKED_DEVICE_REGISTER: {
			TYPIFY(CMD_SEND_MESH_MSG_TRACKED_DEVICE_REGISTER)* packet = (TYPIFY(CMD_SEND_MESH_MSG_TRACKED_DEVICE_REGISTER)*)event.data;
			sendTrackedDeviceRegister(packet);
			break;
		}
		case CS_TYPE::CMD_SEND_MESH_MSG_TRACKED_DEVICE_TOKEN: {
			TYPIFY(CMD_SEND_MESH_MSG_TRACKED_DEVICE_TOKEN)* packet = (TYPIFY(CMD_SEND_MESH_MSG_TRACKED_DEVICE_TOKEN)*)event.data;
			sendTrackedDeviceToken(packet);
			break;
		}
		case CS_TYPE::CMD_SEND_MESH_MSG_TRACKED_DEVICE_LIST_SIZE: {
			TYPIFY(CMD_SEND_MESH_MSG_TRACKED_DEVICE_LIST_SIZE)* packet = (TYPIFY(CMD_SEND_MESH_MSG_TRACKED_DEVICE_LIST_SIZE)*)event.data;
			sendTrackedDeviceListSize(packet);
			break;
		}
		case CS_TYPE::CMD_SEND_MESH_CONTROL_COMMAND: {
			TYPIFY(CMD_SEND_MESH_CONTROL_COMMAND)* packet = (TYPIFY(CMD_SEND_MESH_CONTROL_COMMAND)*)event.data;
			event.result.returnCode = handleSendMeshCommand(packet, event.source);
			break;
		}
		default:
			break;
	}
}<|MERGE_RESOLUTION|>--- conflicted
+++ resolved
@@ -364,11 +364,7 @@
 			return sendNoop(command->header.timeoutOrTransmissions);
 		}
 		case CTRL_CMD_SET_IBEACON_CONFIG_ID: {
-<<<<<<< HEAD
-			if (command->controlCommand.size != sizeof(ibeacon_config_id_packet_t)) {
-=======
 			if (command->controlCommand.size != sizeof(set_ibeacon_config_id_packet_t)) {
->>>>>>> 918ba94c
 				return ERR_WRONG_PAYLOAD_LENGTH;
 			}
 			item.metaData.id = 0;
