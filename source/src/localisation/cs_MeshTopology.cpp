--- conflicted
+++ resolved
@@ -93,10 +93,6 @@
 	if (id == 0 || id == _myId) {
 		return;
 	}
-<<<<<<< HEAD
-=======
-	//	auto compressedRssiData = compressRssi(rssi,channel);
->>>>>>> 9fd13b81
 
 	uint8_t index = find(id);
 	if (index == INDEX_NOT_FOUND) {
@@ -213,29 +209,18 @@
 			node.id,
 			node.lastSeenSecondsAgo);
 
-<<<<<<< HEAD
 	cs_mesh_model_msg_neighbour_rssi_t meshPayload = sendNeighbourMessageOverMesh(node);
-=======
-	cs_mesh_model_msg_neighbour_rssi_t meshPayload = {
-			.type               = 0,
-			.neighbourId        = node.id,
-			.rssiChannel37      = node.rssiChannel37,
-			.rssiChannel38      = node.rssiChannel38,
-			.rssiChannel39      = node.rssiChannel39,
-			.lastSeenSecondsAgo = node.lastSeenSecondsAgo,
-			.counter            = _msgCount++};
 
 	TYPIFY(CMD_SEND_MESH_MSG) meshMsg;
-	meshMsg.type                   = CS_MESH_MODEL_TYPE_NEIGHBOUR_RSSI;
-	meshMsg.reliability            = CS_MESH_RELIABILITY_LOWEST;
-	meshMsg.urgency                = CS_MESH_URGENCY_LOW;
-	meshMsg.flags.flags.doNotRelay = false;
-	meshMsg.payload                = reinterpret_cast<uint8_t*>(&meshPayload);
-	meshMsg.size                   = sizeof(meshPayload);
+	meshMsg.type = CS_MESH_MODEL_TYPE_NEIGHBOUR_RSSI;
+	meshMsg.reliability = CS_MESH_RELIABILITY_LOWEST;
+	meshMsg.urgency = CS_MESH_URGENCY_LOW;
+	meshMsg.flags.flags.noHops = false;
+	meshMsg.payload = reinterpret_cast<uint8_t*>(&meshPayload);
+	meshMsg.size = sizeof(meshPayload);
 
 	event_t event(CS_TYPE::CMD_SEND_MESH_MSG, &meshMsg, sizeof(meshMsg));
 	event.dispatch();
->>>>>>> 9fd13b81
 
 	// Also send over UART.
 	sendRssiToUart(_myId, meshPayload);
@@ -355,7 +340,6 @@
 	if (packet.type == CS_MESH_MODEL_TYPE_STONE_MAC) {
 		result.returnCode = onStoneMacMsg(packet);
 	}
-<<<<<<< HEAD
 
 	if constexpr (TripwireResearch) {
 		LOGMeshTopologyVerbose("forward noop as neighbour mesh msg for tripwire");
@@ -369,9 +353,6 @@
 
 
 	add(packet.srcAddress, packet.rssi, packet.channel);
-=======
-	add(packet.srcStoneId, packet.rssi, packet.channel);
->>>>>>> 9fd13b81
 }
 
 void MeshTopology::onTickSecond() {
