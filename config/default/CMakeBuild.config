--- conflicted
+++ resolved
@@ -17,21 +17,19 @@
 # enable meshing by setting
 #   MESHING=1
 # or set serial verbosity to debug by setting
-<<<<<<< HEAD
-CS_SERIAL_NRF_LOG_ENABLED=0
-
-SERIAL_VERBOSITY=DEBUG
-#SERIAL_VERBOSITY=INFO
-=======
-#   SERIAL_VERBOSITY=SERIAL_DEBUG
 #
 # By default, a Crownstone has its serial disabled, which can be enabled via a bluetooth command.
 # You can change the default value:
-# CS_SERIAL_ENABLED=SERIAL_ENABLE_RX_AND_TX
+
+CS_SERIAL_ENABLED=SERIAL_ENABLE_RX_AND_TX
+
 #
 # If you have serial enabled, you probably want to disable the binary protocol, so that you only get debug text.
 # CS_UART_BINARY_PROTOCOL_ENABLED=0
->>>>>>> 4562ab03
+
+CS_SERIAL_NRF_LOG_ENABLED=1
+
+SERIAL_VERBOSITY=DEBUG
 
 ########################################################################################################################
 # Build System Configuration. This variables need to be adjusted to your build system paths.
