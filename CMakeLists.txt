--- conflicted
+++ resolved
@@ -254,15 +254,8 @@
 list(APPEND CMAKE_BLUENET_ARGS "-DNORDIC_SDK_VERSION_FULL:STRING=${NORDIC_SDK_VERSION_FULL}")
 
 # The mesh
-<<<<<<< HEAD
-if (MESH_SDK_VERSION_MAJOR EQUAL 3 AND MESH_SDK_VERSION_MINOR EQUAL 2 AND MESH_SDK_VERSION_PATCH EQUAL 0)
-	message(STATUS "Will use git tag ${MESH_SDK_VERSION_FULL} of repos ${MESH_SDK_REPOSITORY}")
-elseif (MESH_SDK_VERSION_MAJOR EQUAL 5 AND MESH_SDK_VERSION_MINOR EQUAL 0 AND MESH_SDK_VERSION_PATCH EQUAL 0)
-	message(STATUS "Will use git tag ${MESH_SDK_VERSION_FULL} of repos ${MESH_SDK_REPOSITORY}")
-=======
 if(MESH_SDK_VERSION_MAJOR EQUAL 3 AND MESH_SDK_VERSION_MINOR EQUAL 2 AND MESH_SDK_VERSION_PATCH EQUAL 0)
 elseif(MESH_SDK_VERSION_MAJOR EQUAL 5 AND MESH_SDK_VERSION_MINOR EQUAL 0 AND MESH_SDK_VERSION_PATCH EQUAL 0)
->>>>>>> 7afb3e78
 else()
 	message(FATAL_ERROR "Unknown Mesh version: ${MESH_SDK_VERSION_FULL}")
 endif()
